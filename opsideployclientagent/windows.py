# -*- coding: utf-8 -*-

# Copyright (c) uib GmbH <info@uib.de>
# License: AGPL-3.0

"""
windows deployment module

This module contains the class WindowsDeployThread and related methods.
"""

import shutil
import re
import os
import logging
import tempfile

from opsicommon.logging import logger  # type: ignore[import]
from opsicommon.types import forceUnicode  # type: ignore[import]

from opsideployclientagent.common import DeployThread, execute, FiletransferUnsuccessful


def winexe(cmd, host, username, password, timeout=None):
	cmd = forceUnicode(cmd)
	host = forceUnicode(host)
	username = forceUnicode(username)
	password = forceUnicode(password)

	match = re.search(r"^([^\\\\]+)\\\\+([^\\\\]+)$", username)
	if match:
		username = match.group(1) + r"\\" + match.group(2)

	executable = shutil.which("winexe")
	if not executable:
		logger.critical("Unable to find 'winexe'. Please install 'opsi-windows-support' through your operating systems package manager!")
		raise RuntimeError("Command 'winexe' not found in PATH")

	try:
		logger.info("Winexe Version: %s", execute(f"{executable} -V")[0])
	except Exception as err:  # pylint: disable=broad-except
		logger.warning("Failed to get version: %s", err)

	credentials = username + "%" + password.replace("'", "'\"'\"'")
	if logger.isEnabledFor(logging.DEBUG):
		return execute(f"{executable} -d 9 -U '{credentials}' //{host} '{cmd}'", timeout=timeout)
	return execute(f"{executable} -U '{credentials}' //{host} '{cmd}'", timeout=timeout)


class WindowsDeployThread(DeployThread):
	def __init__(  # pylint: disable=too-many-arguments,too-many-locals
		self,
		host,
		backend,
		username,
		password,
		finalize_action="start_service",
		deployment_method="hostname",
		stop_on_ping_failure=True,
		skip_existing_client=False,
		mount_with_smbclient=True,
		keep_client_on_failure=False,
		additional_client_settings=None,
		depot=None,
		group=None,
		install_timeout=None,
	):
		DeployThread.__init__(
			self,
			host,
			backend,
			username,
			password,
			finalize_action,
			deployment_method,
			stop_on_ping_failure,
			skip_existing_client,
			mount_with_smbclient,
			keep_client_on_failure,
			additional_client_settings,
			depot,
			group,
			install_timeout,
		)

		self.mount_point = None
		self.mounted_oca_dir = None

	def copy_data(self):
		logger.notice("Copying installation files")
<<<<<<< HEAD
		try:
			if self.mount_with_smbclient:
				logger.debug('Installing using client-side mount.')
				return self.copy_data_clientside_mount()
			logger.debug('Installing using server-side mount.')
			return self.copy_data_serverside_mount()
		except Exception as error:  # pylint: disable=broad-except
			logger.error("Failed to copy installation files: %s", error, exc_info=True)
			raise FiletransferUnsuccessful from error
=======
		if self.mount_with_smbclient:
			logger.debug("Installing using client-side mount.")
			return self.copy_data_clientside_mount()
		logger.debug("Installing using server-side mount.")
		return self.copy_data_serverside_mount()
>>>>>>> 914f747a

	def copy_data_clientside_mount(self):
		credentials = self.username + "%" + self.password.replace("'", "'\"'\"'")
		debug_param = " -d 9" if logger.isEnabledFor(logging.DEBUG) else ""
		smbclient_cmd = shutil.which('smbclient')
		if not smbclient_cmd:
			logger.critical("Unable to find 'smbclient'.")
			raise RuntimeError("Command 'smbclient' not found in PATH")

		cmd = (
			f"{smbclient_cmd} -m SMB3{debug_param} //{self.network_address}/c$ -U '{credentials}'"
			" -c 'prompt; recurse;"
			" md opsi.org; cd opsi.org; md log; md tmp; cd tmp; deltree opsi-client-agent_inst; md opsi-client-agent_inst;"
			" cd opsi-client-agent_inst; mput files; mput setup.opsiscript; mput oca-installation-helper.exe; exit;'"
		)
		execute(cmd)
		return "c:\\opsi.org\\tmp\\opsi-client-agent_inst"

	def copy_data_serverside_mount(self):
		self.mount_point = tempfile.TemporaryDirectory().name  # pylint: disable=consider-using-with

		logger.notice("Mounting c$ share")
		mount_cmd = shutil.which("mount")
		if not mount_cmd:
			logger.critical("Unable to find 'mount'.")
			raise RuntimeError("Command 'mount' not found in PATH")
		try:
			password = self.password.replace("'", "'\"'\"'")
			try:
				execute(
					f"{mount_cmd} -t cifs -o'username={self.username},password={password}' //{self.network_address}/c$ {self.mount_point}",
					timeout=15,
				)
			except Exception as err:  # pylint: disable=broad-except
				logger.info("Failed to mount clients c$ share: %s, retrying with port 139", err)
				execute(
					f"{mount_cmd} -t cifs -o'port=139,username={self.username},password={password}' //{self.network_address}/c$ {self.mount_point}",
					timeout=15,
				)
		except Exception as err:  # pylint: disable=broad-except
			raise Exception(
				f"Failed to mount c$ share: {err}\n"
				"Perhaps you have to disable the firewall or simple file sharing on the windows machine (folder options)?"
			) from err

		logger.notice("Copying installation files")
		self.mounted_oca_dir = os.path.join(self.mount_point, "opsi.org", "tmp", "opsi-client-agent_inst")
		os.makedirs(self.mounted_oca_dir, exist_ok=True)

		shutil.copytree("files", self.mounted_oca_dir)
		shutil.copytree("custom", self.mounted_oca_dir)
		shutil.copy("setup.opsiscript", self.mounted_oca_dir)
		shutil.copy("oca-installation-helper.exe", self.mounted_oca_dir)
		return "c:\\opsi.org\\tmp\\opsi-client-agent_inst"

	def run_installation(self, remote_folder):
		logger.info("deploying from path %s", remote_folder)
		self._test_winexe_connection()
		install_command = (
			f"{remote_folder}/oca-installation-helper.exe"
			f" --service-address {self._get_service_address(self.host_object.id)}"
			f" --service-username {self.host_object.id}"
			f" --service-password {self.host_object.opsiHostKey}"
			f" --client-id {self.host_object.id}"
			f" --no-gui --non-interactive"
		)
		self._set_client_agent_to_installing(self.host_object.id, self.product_id)
		logger.notice("Running installation script...")
		try:
			winexe(install_command, self.network_address, self.username, self.password, timeout=self.install_timeout)
		except Exception as err:  # pylint: disable=broad-except
			logger.error("Failed to install %s: %s", self.product_id, err)
			raise

	def finalize(self):
		cmd = ""
		if self.finalize_action == "reboot":
			logger.notice("Rebooting machine %s", self.network_address)
			cmd = r'"shutdown.exe" /r /t 30 /c "opsi-client-agent installed - reboot"'
		elif self.finalize_action == "shutdown":
			logger.notice("Shutting down machine %s", self.network_address)
			cmd = r'"shutdown.exe" /s /t 30 /c "opsi-client-agent installed - shutdown"'
		# start_service is performed as last action of the setup.opsiscript
		# default case is do nothing
		if cmd:
			try:
				# finalization is not allowed to take longer than 2 minutes
				winexe(cmd, self.network_address, self.username, self.password, timeout=120)
			except Exception as err:  # pylint: disable=broad-except
				logger.error("Failed to %s on %s: %s", self.finalize_action, self.network_address, err)

	def cleanup(self, remote_folder):
		logger.notice("Cleaning up")

		if self.mounted_oca_dir:  # in case of serverside mount
			try:
				shutil.rmtree(self.mounted_oca_dir)
			except OSError as err:
				logger.debug("Removing %s failed: %s", self.mounted_oca_dir, err, exc_info=True)
		elif remote_folder:  # in case of clientside mount
			try:
				cmd = f'cmd.exe /C "del /s /q {remote_folder} && rmdir /s /q {remote_folder}'
				# cleanup is not allowed to take longer than 2 minutes
				winexe(cmd, self.network_address, self.username, self.password, timeout=120)
			except Exception as err:  # pylint: disable=broad-except
				logger.debug("Removing %s failed: %s", remote_folder, err, exc_info=True)

		if self.mount_point:
			try:
				execute(f"umount {self.mount_point}")
			except Exception as err:  # pylint: disable=broad-except
				logger.warning("Unmounting %s failed: %s", self.mount_point, err, exc_info=True)
			try:
				os.rmdir(self.mount_point)
			except OSError as err:
				logger.debug("Removing %s failed: %s", self.mount_point, err, exc_info=True)

	def ask_host_for_hostname(self, host):
		# preferably host should be an ip
		try:
			output = winexe('cmd.exe /C "echo %COMPUTERNAME%"', host, self.username, self.password)
			for line in output:
				if line.strip():
					if "unknown parameter" in line.lower():
						continue

					host_id = line.strip()
					break
		except Exception as err:
			logger.debug("Name lookup via winexe failed: %s", err)
			raise ValueError(f"Can't find name for IP {host}: {err}") from err

		logger.debug("Lookup of IP returned hostname %s", host_id)
		return host_id

	def _test_winexe_connection(self):
		logger.notice("Testing winexe")
		cmd = r'cmd.exe /C "del /s /q c:\\tmp\\opsi-client-agent_inst && rmdir /s /q c:\\tmp\\opsi-client-agent_inst || echo not found"'
		try:
			# cleanup is not allowed to take longer than 2 minutes
			winexe(cmd, self.network_address, self.username, self.password, timeout=120)
		except Exception as err:  # pylint: disable=broad-except
			if "NT_STATUS_LOGON_FAILURE" in str(err):
				logger.warning("Can't connect to %s: check your credentials", self.network_address)
			elif "NT_STATUS_IO_TIMEOUT" in str(err):
				logger.warning("Can't connect to %s: firewall on client seems active", self.network_address)
			raise Exception(f"Failed to execute command {cmd} on host {self.network_address}: winexe error: {err}") from err<|MERGE_RESOLUTION|>--- conflicted
+++ resolved
@@ -88,25 +88,17 @@
 
 	def copy_data(self):
 		logger.notice("Copying installation files")
-<<<<<<< HEAD
 		try:
 			if self.mount_with_smbclient:
-				logger.debug('Installing using client-side mount.')
-				return self.copy_data_clientside_mount()
+				logger.debug('Installing using smbclient.')
+				return self.copy_data_smbclient()
 			logger.debug('Installing using server-side mount.')
 			return self.copy_data_serverside_mount()
 		except Exception as error:  # pylint: disable=broad-except
 			logger.error("Failed to copy installation files: %s", error, exc_info=True)
 			raise FiletransferUnsuccessful from error
-=======
-		if self.mount_with_smbclient:
-			logger.debug("Installing using client-side mount.")
-			return self.copy_data_clientside_mount()
-		logger.debug("Installing using server-side mount.")
-		return self.copy_data_serverside_mount()
->>>>>>> 914f747a
-
-	def copy_data_clientside_mount(self):
+
+	def copy_data_smbclient(self):
 		credentials = self.username + "%" + self.password.replace("'", "'\"'\"'")
 		debug_param = " -d 9" if logger.isEnabledFor(logging.DEBUG) else ""
 		smbclient_cmd = shutil.which('smbclient')
@@ -204,7 +196,7 @@
 				shutil.rmtree(self.mounted_oca_dir)
 			except OSError as err:
 				logger.debug("Removing %s failed: %s", self.mounted_oca_dir, err, exc_info=True)
-		elif remote_folder:  # in case of clientside mount
+		elif remote_folder:  # in case of smbclient
 			try:
 				cmd = f'cmd.exe /C "del /s /q {remote_folder} && rmdir /s /q {remote_folder}'
 				# cleanup is not allowed to take longer than 2 minutes
