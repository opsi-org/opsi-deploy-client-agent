--- conflicted
+++ resolved
@@ -35,13 +35,12 @@
 backend = None
 
 
-<<<<<<< HEAD
 def get_backend() -> BackendManager | ServiceClient:
-	global backend  # pylint: disable=global-statement
+	global backend
 	if not backend:
 		try:
 			backend = get_service_client()
-		except Exception:  # pylint: disable=broad-except
+		except Exception:
 			backend = BackendManager(
 				dispatchConfigFile="/etc/opsi/backendManager/dispatch.conf",
 				dispatchIgnoreModules=["OpsiPXEConfd", "DHCPD"],
@@ -51,18 +50,6 @@
 				hostControlBackend=False,
 			)
 	return backend
-=======
-def call_backend_method(method: str, params: list[Any]) -> Any:
-	global backend
-	if not backend:
-		try:
-			backend = get_service_client()
-		except Exception:
-			logger.error("Failed to get backend connection. Only works on >= 4.3 server")
-			logger.notice("On 4.2 servers use opsi-deploy-client-agent-4.2")
-			sys.exit(1)
-	return backend.jsonrpc(method, params)
->>>>>>> 4ff4c174
 
 
 def backend_disconnect() -> None:
@@ -384,13 +371,8 @@
 	def _remove_host_from_backend(self) -> None:
 		try:
 			logger.notice("Deleting client %s from backend", self.host)
-<<<<<<< HEAD
 			get_backend().host_deleteObjects([self.host])  # type: ignore  # pylint: disable=no-member
-		except Exception as err:  # pylint: disable=broad-except
-=======
-			call_backend_method("host_deleteObjects", [self.host])
 		except Exception as err:
->>>>>>> 4ff4c174
 			logger.error(err)
 
 	def _get_service_address(self, host_id: str) -> str:
