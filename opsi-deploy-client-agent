<<<<<<< HEAD
#! python3
=======
#! /usr/bin/python3
>>>>>>> 4248248d
# -*- coding: utf-8 -*-

# This tool is part of the desktop management solution opsi
# (open pc server integration) http://www.opsi.org
# Copyright (C) 2007-2019 uib GmbH <info@uib.de>

# This program is free software: you can redistribute it and/or modify
# it under the terms of the GNU Affero General Public License as
# published by the Free Software Foundation, either version 3 of the
# License, or (at your option) any later version.

# This program is distributed in the hope that it will be useful,
# but WITHOUT ANY WARRANTY; without even the implied warranty of
# MERCHANTABILITY or FITNESS FOR A PARTICULAR PURPOSE.  See the
# GNU Affero General Public License for more details.

# You should have received a copy of the GNU Affero General Public License
# along with this program.  If not, see <http://www.gnu.org/licenses/>.
"""
opsi-deploy-client-agent

This script can be used to deploy the opsi-client-agent to systems
that are already running an operating system that has not been
installed via opsi.

:copyright: uib GmbH <info@uib.de>
:author: Jan Schneider <j.schneider@uib.de>
:author: Niko Wenselowski <n.wenselowski@uib.de>
:license: GNU Affero General Public License version 3
"""

from __future__ import print_function

import argparse
import getpass
import os
import re
import shutil
import socket
import sys
import threading
import time

from contextlib import closing, contextmanager

from OPSI.Backend.BackendManager import BackendManager
from OPSI.Logger import Logger, LOG_DEBUG, LOG_ERROR, LOG_NOTICE, LOG_WARNING
from OPSI.Object import OpsiClient, ProductOnClient
from OPSI.System import copy, execute, getFQDN, umount, which
from OPSI.Types import (
	forceHostId, forceInt, forceIPAddress, forceUnicode, forceUnicodeLower)
from OPSI.Util import randomString
from OPSI.Util.File import IniFile

try:
	import paramiko
	AUTO_ADD_POLICY = paramiko.AutoAddPolicy
	WARNING_POLICY = paramiko.WarningPolicy
	REJECT_POLICY = paramiko.RejectPolicy
except ImportError:
	paramiko = None
	AUTO_ADD_POLICY = None
	WARNING_POLICY = None
	REJECT_POLICY = None

__version__ = '4.1.0.5'

SKIP_MARKER = 'clientskipped'


logger = Logger()


def winexe(cmd, host, username, password):
	cmd = forceUnicode(cmd)
	host = forceUnicode(host)
	username = forceUnicode(username)
	password = forceUnicode(password)

	match = re.search('^([^\\\\]+)\\\\+([^\\\\]+)$', username)
	if match:
		username = match.group(1) + u'\\' + match.group(2)

	try:
		executable = which('winexe')
	except Exception:
		logger.critical(
			"Unable to find 'winexe'. Please install 'opsi-windows-support' "
			"through your operating systems package manager!"
		)
		raise RuntimeError("Missing 'winexe'")

	try:
		logger.info('Winexe Version: {0}'.format(''.join(execute('{winexe} -V'.format(winexe=executable)))))
	except Exception as versionError:
		logger.warning(u"Failed to get version: {0}".format(versionError))

	return execute(u"{winexe} -U '{credentials}' //{host} '{command}'".format(
		winexe=executable,
		credentials=username + '%' + password.replace("'", "'\"'\"'"),
		host=host,
		command=cmd)
	)


class SkipClientException(Exception):
	pass


class SSHRemoteExecutionException(Exception):
	pass


class DeployThread(threading.Thread):
	def __init__(self, host, backend, username, password, shutdown, reboot, startService,
				deploymentMethod="auto", stopOnPingFailure=True,
				skipExistingClient=False, mountWithSmbclient=True,
				keepClientOnFailure=False, additionalClientSettings=None,
				depot=None, group=None):

		threading.Thread.__init__(self)

		self.success = False

		self.host = host
		self.backend = backend
		self.username = username
		self.password = password
		self.shutdown = shutdown
		self.reboot = reboot
		self.startService = startService
		self.stopOnPingFailure = stopOnPingFailure
		self.skipExistingClient = skipExistingClient
		self.mountWithSmbclient = mountWithSmbclient

		deploymentMethod = forceUnicodeLower(deploymentMethod)
		if deploymentMethod == "auto":
			self._detectDeploymentMethod()
		else:
			self.deploymentMethod = deploymentMethod

		if self.deploymentMethod not in ("hostname", "ip", "fqdn"):
			raise ValueError("Invalid deployment method: {0}".format(deploymentMethod))

		self.keepClientOnFailure = keepClientOnFailure
		self._clientCreatedByScript = None
		self._networkAddress = None

		self.additionalClientSettings = additionalClientSettings
		self.depot = depot
		self.group = group

	def _detectDeploymentMethod(self):
		if '.' not in self.host:
			logger.debug("No dots in host. Assuming hostname.")
			self.deploymentMethod = "hostname"
			return

		try:
			forceIPAddress(self.host)
			logger.debug("Valid IP found.")
			self.deploymentMethod = "ip"
		except ValueError:
			logger.debug("Not a valid IP. Assuming FQDN.")
			self.deploymentMethod = "fqdn"

	def _getHostId(self, host):
		if self.deploymentMethod == 'ip':
			ip = forceIPAddress(host)
			try:
				(hostname, _, _) = socket.gethostbyaddr(ip)
				host = hostname
			except socket.herror as error:
				logger.debug("Lookup for {0} failed: {1}".format(ip, error))
				logger.warning(u"Could not get a hostname for {0}. This is needed to create a FQDN for the client in opsi.".format(ip))
				logger.info(u"Without a working reverse DNS you can use the file '/etc/hosts' for working around this.")
				raise error

			logger.debug(u"Lookup of IP returned hostname {0!r}".format(host))

		host = host.replace('_', '-')

		if host.count(u'.') < 2:
			hostBefore = host
			try:
				host = socket.getfqdn(socket.gethostbyname(host))

				try:
					if ip == forceIPAddress(host):  # Lookup did not succeed
						# Falling back to hopefully valid hostname
						host = hostBefore
				except ValueError:
					pass  # no IP - great!
				except NameError:
					pass  # no deployment via IP
			except socket.gaierror as error:
				logger.debug("Lookup of {0} failed.".format(host))

		logger.debug(u"Host is now: {0!r}".format(host))
		if host.count(u'.') < 2:
			hostId = forceHostId(u'{hostname}.{domain}'.format(hostname=host, domain=u'.'.join(getFQDN().split(u'.')[1:])))
		else:
			hostId = forceHostId(host)

		logger.info("Got hostId {0}".format(hostId))
		return hostId

	def _checkIfClientShouldBeSkipped(self, hostId):
		if self.backend.host_getIdents(type='OpsiClient', id=hostId) and self.skipExistingClient:
			raise SkipClientException("Client {0} exists.".format(hostId))

		if self.backend.host_getObjects(type=['OpsiConfigserver', 'OpsiDepotserver'], id=hostId):
			logger.warning("Tried to deploy to existing opsi server {0!r}. Skipping!".format(hostId))
			raise SkipClientException("Not deploying to server {0}.".format(hostId))

	def _prepareDeploymentToHost(self, hostId):
		hostName = hostId.split('.')[0]
		ipAddress = self._getIpAddress(hostId, hostName)
		self._pingClient(ipAddress)
		self._setNetworkAddress(hostId, hostName, ipAddress)

		self._createHostIfNotExisting(hostId, ipAddress)
		return self.backend.host_getObjects(type='OpsiClient', id=hostId)[0]

	def _getIpAddress(self, hostId, hostName):
		if self.deploymentMethod == 'ip':
			return forceIPAddress(self.host)

		logger.notice(u"Querying for ip address of host {0!r}".format(hostId))
		ipAddress = u''
		logger.info(u"Getting host {0!r} by name".format(hostId))
		try:
			ipAddress = socket.gethostbyname(hostId)
		except Exception as error:
			logger.warning(u"Failed to get ip address for host {0!r} by syscall: {1}".format(hostId, error))

		if ipAddress:
			logger.notice(u"Got ip address {0!r} from syscall".format(ipAddress))
		else:
			logger.info(u"Executing 'nmblookup {0}#20'".format(hostName))
			for line in execute(u"nmblookup {0}#20".format(hostName)):
				match = re.search("^(\d+\.\d+\.\d+\.\d+)\s+{0}<20>".format(hostName), line, re.IGNORECASE)
				if match:
					ipAddress = match.group(1)
					break
			if ipAddress:
				logger.notice(u"Got ip address {0!r} from netbios lookup".format(ipAddress))
			else:
				raise Exception(u"Failed to get ip address for host {0!r}".format(hostName))

		return ipAddress

	def _pingClient(self, ipAddress):
		logger.notice(u"Pinging host {0!r} ...".format(ipAddress))
		alive = False
		try:
			for line in execute(u"ping -q -c2 {address}".format(address=ipAddress)):
				match = re.search("\s+(\d+)%\s+packet\s+loss", line)
				if match and (forceInt(match.group(1)) < 100):
					alive = True
		except Exception as error:
			logger.error(error)

		if alive:
			logger.notice(u"Host {0} is up".format(ipAddress))
		elif self.stopOnPingFailure:
			raise Exception(u"No ping response received from {0}".format(ipAddress))
		else:
			logger.warning(u"No ping response received from {0}".format(ipAddress))

	def _createHostIfNotExisting(self, hostId, ipAddress):
		if not self.backend.host_getIdents(type='OpsiClient', id=hostId):
			logger.notice(u"Getting hardware ethernet address of host {0!r}".format(hostId))
			mac = self._getMacAddress(ipAddress)
			if not mac:
				logger.warning(u"Failed to get hardware ethernet address for IP {0}".format(ipAddress))

			clientConfig = {
				"id": hostId,
				"hardwareAddress": mac,
				"ipAddress": ipAddress,
				"description": u"",
				"notes": u"Created by opsi-deploy-client-agent at {0}".format(
					time.strftime("%a, %d %b %Y %H:%M:%S", time.localtime())
				)
			}
			if self.additionalClientSettings:
				clientConfig.update(self.additionalClientSettings)
				logger.debug("Updated config now is: {0}".format(clientConfig))

			logger.notice(u"Creating client {0!r}".format(hostId))
			self.backend.host_createObjects([OpsiClient(**clientConfig)])
			self._clientCreatedByScript = True
			self._putClientIntoGroup(hostId)
			self._assignClientToDepot(hostId)

	def _putClientIntoGroup(self, clientId):
		groupId = self.group
		if not groupId:
			return

		mapping = {
			"type": "ObjectToGroup",
			"groupType": "HostGroup",
			"groupId": groupId,
			"objectId": clientId,
		}
		try:
			self.backend.objectToGroup_createObjects([mapping])
			logger.notice(u"Added {client!r} to group {group!r}".format(client=clientId, group=groupId))
		except Exception as creationError:
			logger.warning(u"Adding {client!r} to group {group!r} failed: {error}".format(client=clientId, group=groupId, error=creationError))

	def _assignClientToDepot(self, clientId):
		depot = self.depot
		if not depot:
			return

		depotAssignment = {
			"configId": "clientconfig.depot.id",
			"values": [depot],
			"objectId": clientId,
			"type": "ConfigState",
		}
		try:
			self.backend.configState_createObjects([depotAssignment])
			logger.notice(u"Assigned {client!r} to depot {depot!r}".format(client=clientId, depot=depot))
		except Exception as assignmentError:
			logger.warning(u"Assgining {client!r} to depot {depot!r} failed: {error}".format(client=clientId, depot=depot, error=assignmentError))

	@staticmethod
	def _getMacAddress(ipAddress):
		mac = u''
		with open("/proc/net/arp") as arptable:
			for line in arptable:
				line = line.strip()
				if not line:
					continue

				if line.split()[0] == ipAddress:
					mac = line.split()[3].lower().strip()
					break

		if not mac or (mac == u'00:00:00:00:00:00'):
			mac = u''
		else:
			logger.notice(u"Found hardware ethernet address {0!r}".format(mac))

		return mac

	@property
	def networkAddress(self):
		if self._networkAddress is None:
			raise ValueError("No network address set!")

		return self._networkAddress

	def _setNetworkAddress(self, hostId, hostName, ipAddress):
		if self.deploymentMethod == 'hostname':
			self._networkAddress = hostName
		elif self.deploymentMethod == 'fqdn':
			self._networkAddress = hostId
		else:
			self._networkAddress = ipAddress

	def _setOpsiClientAgentToInstalled(self, hostId):
		poc = ProductOnClient(
			productType=u'LocalbootProduct',
			clientId=hostId,
			productId=u'opsi-client-agent',
			installationStatus=u'installed',
			actionResult=u'successful'
		)
		self.backend.productOnClient_updateObjects([poc])

	def _removeHostFromBackend(self, host):
		try:
			logger.notice('Deleting client {0} from backend.'.format(host))
			self.backend.host_deleteObjects([host])
		except Exception as error:
			logger.error(error)


class WindowsDeployThread(DeployThread):
	def __init__(self, host, backend, username, password, shutdown, reboot, startService,
			deploymentMethod="hostname", stopOnPingFailure=True,
			skipExistingClient=False, mountWithSmbclient=True,
			keepClientOnFailure=False, additionalClientSettings=None,
			depot=None, group=None):

		DeployThread.__init__(self, host, backend, username, password, shutdown,
			reboot, startService, deploymentMethod, stopOnPingFailure,
			skipExistingClient, mountWithSmbclient, keepClientOnFailure,
			additionalClientSettings, depot, group)

	def run(self):
		if self.mountWithSmbclient:
			self._installWithSmbclient()
		else:
			self._installWithServersideMount()

	def _installWithSmbclient(self):
		logger.debug('Installing using client-side mount.')
		host = forceUnicodeLower(self.host)
		hostId = u''
		hostObj = None
		try:
			hostId = self._getHostId(host)
			self._checkIfClientShouldBeSkipped(hostId)

			logger.notice(u"Starting deployment to host {0!r}".format(hostId))
			hostObj = self._prepareDeploymentToHost(hostId)
			self._testWinexeConnection()

			logger.notice(u"Patching config.ini")
			configIniName = u'{random}_config.ini'.format(random=randomString(10))
			copy(os.path.join(u'files', u'opsi', u'cfg', u'config.ini'), '/tmp/{0}'.format(configIniName))
			configFile = IniFile('/tmp/{0}'.format(configIniName))
			config = configFile.parse()
			if not config.has_section('shareinfo'):
				config.add_section('shareinfo')
			config.set('shareinfo', 'pckey', hostObj.opsiHostKey)
			if not config.has_section('general'):
				config.add_section('general')
			config.set('general', 'dnsdomain', u'.'.join(hostObj.id.split('.')[1:]))
			configFile.generate(config)

			try:
				logger.notice(u"Copying installation files")
				cmd = u"{smbclient} -m SMB3 //{address}/c$ -U '{credentials}' -c 'prompt; recurse; md tmp; cd tmp; md opsi-client-agent_inst; cd opsi-client-agent_inst; mput files; mput utils; cd files\\opsi\\cfg; lcd /tmp; put {config} config.ini; exit;'".format(
					smbclient=which('smbclient'),
					address=self.networkAddress,
					credentials=self.username + '%' + self.password.replace("'", "'\"'\"'"),
					config=configIniName
				)
				execute(cmd)

				logger.notice(u"Installing opsi-client-agent")
				cmd = u'c:\\tmp\\opsi-client-agent_inst\\files\\opsi\\opsi-winst\\winst32.exe /batch c:\\tmp\\opsi-client-agent_inst\\files\\opsi\\setup.ins c:\\tmp\\opsi-client-agent.log /PARAMETER REMOTEDEPLOY'
				for trynum in (1, 2):
					try:
						winexe(cmd, self.networkAddress, self.username, self.password)
						break
					except Exception as error:
						if trynum == 2:
							raise Exception(u"Failed to install opsi-client-agent: {0}".format(error))
						logger.info(u"Winexe failure {0!r}, retrying".format(error))
						time.sleep(2)
			finally:
				os.remove('/tmp/{0}'.format(configIniName))

				try:
					cmd = u'cmd.exe /C "del /s /q c:\\tmp\\opsi-client-agent_inst && rmdir /s /q c:\\tmp\\opsi-client-agent_inst"'
					winexe(cmd, self.networkAddress, self.username, self.password)
				except Exception as error:
					logger.error(error)

			logger.notice(u"opsi-client-agent successfully installed on {0!r}".format(hostId))
			self.success = True
			self._setOpsiClientAgentToInstalled(hostId)
			self._finaliseInstallation()
		except SkipClientException:
			logger.notice(u"Skipping host {0!r}".format(hostId))
			self.success = SKIP_MARKER
			return
		except Exception as error:
			logger.error(u"Deployment to {0!r} failed: {1}".format(self.host, error))
			self.success = False
			if self._clientCreatedByScript and hostObj and not self.keepClientOnFailure:
				self._removeHostFromBackend(hostObj)

	def _getHostId(self, host):
		if self.deploymentMethod == 'ip':
			ip = forceIPAddress(host)
			try:
				(hostname, _, _) = socket.gethostbyaddr(ip)
				host = hostname
			except socket.herror as error:
				logger.debug("Lookup for {0} failed: {1}".format(ip, error))

				try:
					output = winexe(u'cmd.exe /C "echo %COMPUTERNAME%"', ip, self.username, self.password)
					for line in output:
						if line.strip():
							if 'ignoring unknown parameter' in line.lower() or 'unknown parameter encountered' in line.lower():
								continue

							host = line.strip()
							break
				except Exception as error:
					logger.debug("Name lookup via winexe failed: {0}".format(error))
					raise Exception("Can't find name for IP {0}: {1}".format(ip, error))

			logger.debug(u"Lookup of IP returned hostname {0!r}".format(host))

		host = host.replace('_', '-')

		if host.count(u'.') < 2:
			hostBefore = host
			try:
				host = socket.getfqdn(socket.gethostbyname(host))

				try:
					if ip == forceIPAddress(host):  # Lookup did not succeed
						# Falling back to hopefully valid hostname
						host = hostBefore
				except ValueError:
					pass  # no IP - great!
				except NameError:
					pass  # no deployment via IP
			except socket.gaierror as error:
				logger.debug("Lookup of {0} failed.".format(host))

		logger.debug(u"Host is now: {0!r}".format(host))
		if host.count(u'.') < 2:
			hostId = forceHostId(u'{hostname}.{domain}'.format(hostname=host, domain=u'.'.join(getFQDN().split(u'.')[1:])))
		else:
			hostId = forceHostId(host)

		logger.info("Got hostId {0}".format(hostId))
		return hostId

	def _testWinexeConnection(self):
		logger.notice(u"Testing winexe")
		cmd = u'cmd.exe /C "del /s /q c:\\tmp\\opsi-client-agent_inst && rmdir /s /q c:\\tmp\\opsi-client-agent_inst || echo not found"'
		for trynum in (1, 2):
			try:
				winexe(cmd, self.networkAddress, self.username, self.password)
				break
			except Exception as error:
				if 'NT_STATUS_LOGON_FAILURE' in forceUnicode(error):
					logger.warning("Can't connect to {0}: check your credentials".format(self.networkAddress))
				elif 'NT_STATUS_IO_TIMEOUT' in forceUnicode(error):
					logger.warning("Can't connect to {0}: firewall on client seems active".format(self.networkAddress))

				if trynum == 2:
					raise Exception(u"Failed to execute command on host {0!r}: winexe error: {1}".format(self.networkAddress, error))
				logger.info(u"Winexe failure {0!r}, retrying".format(error))
				time.sleep(2)

	def _finaliseInstallation(self):
		if self.reboot or self.shutdown:
			if self.reboot:
				logger.notice(u"Rebooting machine {0!r}".format(self.networkAddress))
				cmd = u'"%ProgramFiles%\\opsi.org\\opsi-client-agent\\utilities\\shutdown.exe" /L /R /T:20 "opsi-client-agent installed - reboot" /Y /C'
			elif self.shutdown:
				logger.notice(u"Shutting down machine {0!r}".format(self.networkAddress))
				cmd = u'"%ProgramFiles%\\opsi.org\\opsi-client-agent\\utilities\\shutdown.exe" /L /T:20 "opsi-client-agent installed - shutdown" /Y /C'

			try:
				pf = None
				for const in ('%ProgramFiles(x86)%', '%ProgramFiles%'):
					try:
						lines = winexe(u'cmd.exe /C "echo {0}"'.format(const), self.networkAddress, self.username, self.password)
					except Exception as error:
						logger.warning(error)
						continue

					for line in lines:
						line = line.strip()
						if 'unavailable' in line:
							continue
						pf = line

					if pf and pf != const:
						break

					pf = None

				if not pf:
					raise Exception(u"Failed to get program files path")

				logger.info(u"Program files path is {0!r}".format(pf))
				winexe(cmd.replace(u'%ProgramFiles%', pf), self.networkAddress, self.username, self.password)
			except Exception as error:
				if self.reboot:
					logger.error(u"Failed to reboot computer: {0}".format(error))
				else:
					logger.error(u"Failed to shutdown computer: {0}".format(error))
		elif self.startService:
			try:
				winexe(u'net start opsiclientd', self.networkAddress, self.username, self.password)
			except Exception as error:
				logger.error("Failed to start opsiclientd on {host}: {error}".format(host=self.networkAddress, error=error))

	def _installWithServersideMount(self):
		logger.debug('Installing using server-side mount.')
		host = forceUnicodeLower(self.host)
		hostId = u''
		hostObj = None
		mountDir = u''
		instDir = u''
		try:
			hostId = self._getHostId(host)
			self._checkIfClientShouldBeSkipped(hostId)

			logger.notice(u"Starting deployment to host {0!r}".format(hostId))
			hostObj = self._prepareDeploymentToHost(hostId)
			self._testWinexeConnection()

			mountDir = os.path.join(u'/tmp', u'mnt_' + randomString(10))
			os.makedirs(mountDir)

			logger.notice(u"Mounting c$ share")
			try:
				try:
					execute(u"{mount} -t cifs -o'username={username},password={password}' //{address}/c$ {target}".format(
							mount=which('mount'),
							username=self.username,
							password=self.password.replace("'", "'\"'\"'"),
							address=self.networkAddress,
							target=mountDir
							),
						timeout=15
					)
				except Exception as error:
					logger.info(u"Failed to mount clients c$ share: {0}, retrying with port 139".format(error))
					execute(u"{mount} -t cifs -o'port=139,username={username},password={password}' //{address}/c$ {target}".format(
							mount=which('mount'),
							username=self.username,
							password=self.password.replace("'", "'\"'\"'"),
							address=self.networkAddress,
							target=mountDir
						),
						timeout=15
					)
			except Exception as error:
				raise Exception(u"Failed to mount c$ share: {0}\nPerhaps you have to disable the firewall or simple file sharing on the windows machine (folder options)?".format(error))

			logger.notice(u"Copying installation files")
			instDirName = u'opsi_{random}'.format(random=randomString(10))
			instDir = os.path.join(mountDir, instDirName)
			os.makedirs(instDir)

			copy(u'files', instDir)
			copy(u'utils', instDir)

			logger.notice(u"Patching config.ini")
			configFile = IniFile(os.path.join(instDir, u'files', u'opsi', u'cfg', u'config.ini'))
			config = configFile.parse()
			if not config.has_section('shareinfo'):
				config.add_section('shareinfo')
			config.set('shareinfo', 'pckey', hostObj.opsiHostKey)
			if not config.has_section('general'):
				config.add_section('general')
			config.set('general', 'dnsdomain', u'.'.join(hostObj.id.split('.')[1:]))
			configFile.generate(config)

			logger.notice(u"Installing opsi-client-agent")
			if not os.path.exists(os.path.join(mountDir, 'tmp')):
				os.makedirs(os.path.join(mountDir, 'tmp'))
			cmd = u'c:\\{0}\\files\\opsi\\opsi-winst\\winst32.exe /batch c:\\{0}\\files\\opsi\\setup.ins c:\\tmp\\opsi-client-agent.log /PARAMETER REMOTEDEPLOY'.format(instDirName)
			for trynum in (1, 2):
				try:
					winexe(cmd, self.networkAddress, self.username, self.password)
					break
				except Exception as error:
					if trynum == 2:
						raise Exception(u"Failed to install opsi-client-agent: {0}".format(error))
					logger.info(u"Winexe failure {0!r}, retrying".format(error))
					time.sleep(2)

			logger.notice(u"opsi-client-agent successfully installed on {0!r}".format(hostId))
			self.success = True
			self._setOpsiClientAgentToInstalled(hostId)
			self._finaliseInstallation()
		except SkipClientException:
			logger.notice(u"Skipping host {0!r}".format(hostId))
			self.success = SKIP_MARKER
			return
		except Exception as error:
			self.success = False
			logger.error(u"Deployment to {0!r} failed: {1}".format(self.host, error))
			if self._clientCreatedByScript and hostObj and not self.keepClientOnFailure:
				self._removeHostFromBackend(hostObj)
		finally:
			if instDir or mountDir:
				logger.notice(u"Cleaning up")

			if instDir:
				try:
					shutil.rmtree(instDir)
				except OSError as err:
					logger.debug('Removing {0} failed: {1}'.format(instDir, err))

			if mountDir:
				try:
					umount(mountDir)
				except Exception as err:
					logger.warning('Unmounting {0} failed: {1}'.format(mountDir, err))

				try:
					os.rmdir(mountDir)
				except OSError as err:
					logger.debug('Removing {0} failed: {1}'.format(instDir, err))


class LinuxDeployThread(DeployThread):
	def __init__(self, host, backend, username, password, shutdown, reboot, startService,
		deploymentMethod="hostname", stopOnPingFailure=True,
		skipExistingClient=False, mountWithSmbclient=True,
		keepClientOnFailure=False, additionalClientSettings=None,
		depot=None, group=None, sshPolicy=WARNING_POLICY):

		DeployThread.__init__(self, host, backend, username, password, shutdown,
		reboot, startService, deploymentMethod, stopOnPingFailure,
		skipExistingClient, mountWithSmbclient, keepClientOnFailure,
		additionalClientSettings, depot, group)

		self._sshConnection = None
		self._sshPolicy = sshPolicy

	def run(self):
		self._installWithSSH()

	def _installWithSSH(self):
		logger.debug('Installing with files copied to client via scp.')
		host = forceUnicodeLower(self.host)
		hostId = u''
		hostObj = None
		try:
			hostId = self._getHostId(host)
			self._checkIfClientShouldBeSkipped(hostId)

			logger.notice(u"Starting deployment to host {0!r}".format(hostId))
			hostObj = self._prepareDeploymentToHost(hostId)
			self._executeViaSSH("echo 'it works'")

			localFolder = os.path.dirname(os.path.abspath(__file__))
			logger.notice(u"Patching config.ini")
			configIniName = u'{random}_config.ini'.format(random=randomString(10))
			configIniPath = os.path.join('/tmp', configIniName)
			copy(os.path.join(localFolder, u'files', u'opsi', u'cfg', u'config.ini'), configIniPath)
			configFile = IniFile(configIniPath)
			config = configFile.parse()
			if not config.has_section('shareinfo'):
				config.add_section('shareinfo')
			config.set('shareinfo', 'pckey', hostObj.opsiHostKey)
			if not config.has_section('general'):
				config.add_section('general')
			config.set('general', 'dnsdomain', u'.'.join(hostObj.id.split('.')[1:]))
			configFile.generate(config)
			logger.debug("Generated config.")
			remoteFolder = os.path.join('/tmp', 'opsi-linux-client-agent')

			try:
				logger.notice("Copying installation scripts...")
				self._copyDirectoryOverSSH(
					os.path.join(localFolder, 'files'),
					remoteFolder
				)

				logger.debug("Copying config for client...")
				self._copyFileOverSSH(configIniPath, os.path.join(remoteFolder, 'files', 'opsi', 'cfg', 'config.ini'))

				logger.debug("Checking architecture of client...")
				remoteArch = self._getTargetArchitecture()
				if not remoteArch:
					raise RuntimeError("Could not get architecture of client.")

				opsiscript = "/tmp/opsi-linux-client-agent/files/opsi/opsi-script/{arch}/opsi-script-nogui".format(arch=remoteArch)
				logger.debug("Will use: {0}".format(opsiscript))
				self._executeViaSSH("chmod +x {0}".format(opsiscript))

				installCommand = "{0} -batch /tmp/opsi-linux-client-agent/files/opsi/setup.opsiscript /var/log/opsi-client-agent/opsi-script/opsi-client-agent.log -PARAMETER REMOTEDEPLOY".format(opsiscript)
				nonrootExecution = self.username != 'root'
				if nonrootExecution:
					credentialsfile = os.path.join(remoteFolder, '.credentials')
					self._executeViaSSH("touch {credfile}".format(credfile=credentialsfile))
					self._executeViaSSH("chmod 600 {credfile}".format(credfile=credentialsfile))
					self._executeViaSSH("echo '{password}' > {credfile}".format(password=self.password, credfile=credentialsfile))
					self._executeViaSSH('echo "\n" >> {credfile}'.format(password=self.password, credfile=credentialsfile))
					installCommand = "sudo --stdin -- {command} < {credfile}".format(command=installCommand, credfile=credentialsfile)

				try:
					logger.notice('Running installation script...')
					self._executeViaSSH(installCommand)
				except Exception:
					if nonrootExecution:
						self._executeViaSSH("rm -f {credfile}".format(credfile=credentialsfile))

					raise

				logger.debug("Testing if folder was created...")
				self._executeViaSSH("test -d /etc/opsi-client-agent/")
				logger.debug("Testing if config can be found...")
				self._executeViaSSH("test -e /etc/opsi-client-agent/opsiclientd.conf")
				logger.debug("Testing if executable was found...")
				self._executeViaSSH("test -e /usr/bin/opsiclientd -o -e /usr/bin/opsi-script-nogui")
			finally:
				try:
					os.remove(configIniPath)
				except OSError as error:
					logger.debug("Removing {0} failed: {1}".format(configIniPath, error))

				try:
					self._executeViaSSH("rm -rf {tempfolder}".format(tempfolder=remoteFolder))
				except (Exception, paramiko.SSHException) as error:
					logger.error(error)

			logger.notice(u"opsi-linux-client-agent successfully installed on {0!r}".format(hostId))
			self.success = True
			self._setOpsiClientAgentToInstalled(hostId)
			self._finaliseInstallation()
		except SkipClientException:
			logger.notice(u"Skipping host {0!r}".format(hostId))
			self.success = SKIP_MARKER
			return
		except (Exception, paramiko.SSHException) as error:
			logger.error(u"Deployment to {0!r} failed: {1}".format(self.host, error))
			self.success = False
			if 'Incompatible ssh peer (no acceptable kex algorithm)' in forceUnicode(error):
				logger.error('Please install paramiko v1.15.1 or newer.')

			if self._clientCreatedByScript and hostObj and not self.keepClientOnFailure:
				self._removeHostFromBackend(hostObj)

			if self._sshConnection is not None:
				try:
					self._sshConnection.close()
				except Exception as error:
					logger.debug2("Closing SSH connection failed: {0}".format(error))

	def _executeViaSSH(self, command):
		"""
		Executing a command via SSH.

		Will return the output of stdout and stderr in one iterable object.
		:raises SSHRemoteExecutionException: if exit code is not 0.
		"""
		self._connectViaSSH()

		logger.debug("Executing on remote: {0}".format(command))

		with closing(self._sshConnection.get_transport().open_session()) as channel:
			channel.set_combine_stderr(True)
			channel.settimeout(None)  # blocking until completion of command

			channel.exec_command(command)

			out = channel.makefile("rb", -1)
			exitCode = channel.recv_exit_status()

			logger.debug("Exit code was: {0!r}".format(exitCode))

			if exitCode:
				logger.debug("Command output: ")
				for line in out:
					logger.debug(line)
				raise SSHRemoteExecutionException(
					u"Executing {0!r} on remote client failed! "
					u"Got exit code {1}".format(command, exitCode)
				)

			return out

	def _getTargetArchitecture(self):
		logger.debug("Checking architecture of client...")
		output = self._executeViaSSH('uname -m')
		if "64" not in output.read():
			return "32"
		else:
			return "64"

	def _connectViaSSH(self):
		if self._sshConnection is not None:
			return

		self._sshConnection = paramiko.SSHClient()
		self._sshConnection.load_system_host_keys()
		self._sshConnection.set_missing_host_key_policy(self._sshPolicy())

		logger.debug("Connecting via SSH...")
		self._sshConnection.connect(
			hostname=self.networkAddress,
			username=self.username,
			password=self.password
		)

	def _copyFileOverSSH(self, localPath, remotePath):
		self._connectViaSSH()

		with closing(self._sshConnection.open_sftp()) as ftpConnection:
			ftpConnection.put(localPath, remotePath)

	def _copyDirectoryOverSSH(self, localPath, remotePath):
		@contextmanager
		def changeDirectory(path):
			currentDir = os.getcwd()
			os.chdir(path)
			yield
			os.chdir(currentDir)

		def createFolderIfMissing(path):
			try:
				ftpConnection.mkdir(path)
			except Exception as error:
				logger.debug("Can't create {0} on remote: {1}".format(path, error))

		self._connectViaSSH()

		with closing(self._sshConnection.open_sftp()) as ftpConnection:
			createFolderIfMissing(remotePath)

			if not os.path.exists(localPath):
				raise ValueError("Can't find local path '{0}'".format(localPath))

			# The following stunt is necessary to get results in 'dirpath'
			# that can be easily used for folder creation on the remote.
			with changeDirectory(os.path.join(localPath, '..')):
				directoryToWalk = os.path.basename(localPath)
				for dirpath, _, filenames in os.walk(directoryToWalk):
					createFolderIfMissing(os.path.join(remotePath, dirpath))

					for filename in filenames:
						local = os.path.join(dirpath, filename)
						remote = os.path.join(remotePath, dirpath, filename)

						logger.debug2("Copying {0} -> {1}".format(local, remote))
						ftpConnection.put(local, remote)

	def _finaliseInstallation(self):
		if self.reboot:
			logger.notice(u"Rebooting machine {0!r}".format(self.networkAddress))
			try:
				self._executeViaSSH("shutdown -r 1 & disown")
			except Exception as error:
				logger.error(u"Failed to reboot computer: {0}".format(error))
		elif self.shutdown:
			logger.notice(u"Shutting down machine {0!r}".format(self.networkAddress))
			try:
				self._executeViaSSH("shutdown -h 1 & disown")
			except Exception as error:
				logger.error(u"Failed to shutdown computer: {0}".format(error))
		elif self.startService:
			try:
				self._executeViaSSH("service opsiclientd start || echo 'Already started.'")
			except Exception as error:
				logger.error("Failed to start opsiclientd on {host}: {error}".format(host=self.networkAddress, error=error))

	def _setOpsiClientAgentToInstalled(self, hostId):
		poc = ProductOnClient(
			productType=u'LocalbootProduct',
			clientId=hostId,
			productId=u'opsi-linux-client-agent',
			installationStatus=u'installed',
			actionResult=u'successful'
		)
		self.backend.productOnClient_updateObjects([poc])


def main(argv):
	logger.setConsoleLevel(LOG_NOTICE)

	# If we are inside a folder with 'opsi-linux-client-agent' in it's
	# name we assume that we want to deploy the opsi-linux-client-agent.
	deployLinux = 'opsi-linux-client-agent' in os.path.dirname(os.path.abspath(__file__))

	scriptDescription = u"Deploy opsi client agent to the specified clients."
	if deployLinux:
		scriptDescription = '\n'.join((
			scriptDescription,
			u"The clients must be accessible via SSH.",
			u"The user must be allowed to use sudo non-interactive.",
		))
		defaultUser = u"root"
	else:
		scriptDescription = '\n'.join((
			scriptDescription,
			u"The c$ and admin$ must be accessible on every client.",
			u"Simple File Sharing (Folder Options) should be disabled on the Windows machine."
		))
		defaultUser = u"Administrator"

	parser = argparse.ArgumentParser(description=scriptDescription)
	parser.add_argument('--version', '-V', action='version', version=__version__)
	parser.add_argument('--verbose', '-v',
						dest="logLevel", default=LOG_WARNING, action="count",
						help="increase verbosity (can be used multiple times)")
	parser.add_argument('--debug-file', dest='debugFile',
						help='Write debug output to given file.')
	parser.add_argument('--username', '-u', dest="username", default=defaultUser,
						help=(
							u'username for authentication (default: {0}).\n'
							u"Example for a domain account: -u \"<DOMAIN>\\\\<username>\""
							).format(defaultUser)
						)
	parser.add_argument('--password', '-p', dest="password", default=u"",
						help=u"password for authentication")
	networkAccessGroup = parser.add_mutually_exclusive_group()
	networkAccessGroup.add_argument('--use-fqdn', '-c', dest="useFQDN",
									action="store_true",
									help=u"Use FQDN to connect to client.")
	networkAccessGroup.add_argument('--use-hostname', dest="useNetbios",
									action="store_true",
									help=u"Use hostname to connect to client.")
	networkAccessGroup.add_argument('--use-ip-address', dest="useIPAddress",
									action='store_true',
									help="Use IP address to connect to client.")
	parser.add_argument('--ignore-failed-ping', '-x',
						dest="stopOnPingFailure", default=True,
						action="store_false",
						help=u"try installation even if ping fails")
	if deployLinux:
		sshPolicyGroup = parser.add_mutually_exclusive_group()
		sshPolicyGroup.add_argument('--ssh-hostkey-add', dest="sshHostkeyPolicy",
									const=AUTO_ADD_POLICY, action="store_const",
									help=u"Automatically add unknown SSH hostkeys.")
		sshPolicyGroup.add_argument('--ssh-hostkey-reject', dest="sshHostkeyPolicy",
									const=REJECT_POLICY, action="store_const",
									help=u"Reject unknown SSH hostkeys.")
		sshPolicyGroup.add_argument('--ssh-hostkey-warn', dest="sshHostkeyPolicy",
									const=WARNING_POLICY, action="store_const",
									help=u"Warn when encountering unknown SSH hostkeys. (Default)")

	postInstallationAction = parser.add_mutually_exclusive_group()
	postInstallationAction.add_argument('--reboot', '-r',
										dest="reboot", default=False,
										action="store_true",
										help=u"reboot computer after installation")
	postInstallationAction.add_argument('--shutdown', '-s',
										dest="shutdown", default=False,
										action="store_true",
										help=u"shutdown computer after installation")
	postInstallationAction.add_argument('--start-opsiclientd', '-o',
										dest="startService", default=True,
										action="store_true",
										help=u"Start opsiclientd service after installation (default).")
	postInstallationAction.add_argument('--no-start-opsiclientd',
										dest="startService",
										action="store_false",
										help=u"Do not start opsiclientd service after installation.")
	parser.add_argument('--hosts-from-file', '-f',
						dest="hostFile", default=None,
						help=(
							u"File containing addresses of hosts (one per line)."
							u"If there is a space followed by text after the "
							u"address this will be used as client description "
							u"for new clients."))
	parser.add_argument('--skip-existing-clients', '-S',
						dest="skipExistingClient", default=False,
						action="store_true", help=u"skip known opsi clients")
	parser.add_argument('--threads', '-t', dest="maxThreads", default=1,
						type=int,
						help=u"number of concurrent deployment threads")
	parser.add_argument('--depot', help="Assign new clients to the given depot.")
	parser.add_argument('--group', dest="group",
						help="Assign fresh clients to an already existing group.")

	if not deployLinux:
		mountGroup = parser.add_mutually_exclusive_group()
		mountGroup.add_argument('--smbclient', dest="mountWithSmbclient",
								default=True, action="store_true",
								help=u"Mount the client's C$-share via smbclient.")
		mountGroup.add_argument('--mount', dest="mountWithSmbclient",
								action="store_false",
								help=u"Mount the client's C$-share via normal mount on the server for copying the files. This imitates the behaviour of the 'old' script.")

	clientRemovalGroup = parser.add_mutually_exclusive_group()
	clientRemovalGroup.add_argument('--keep-client-on-failure',
									dest="keepClientOnFailure",
									default=True, action="store_true",
									help=(u"If the client was created in opsi "
											u"through this script it will not "
											u"be removed in case of failure."
											u" (DEFAULT)"))
	clientRemovalGroup.add_argument('--remove-client-on-failure',
									dest="keepClientOnFailure",
									action="store_false",
									help=(u"If the client was created in opsi "
											u"through this script it will be "
											u"removed in case of failure."))
	parser.add_argument('host', nargs='*',
						help=u'The hosts to deploy the opsi-client-agent to.')

	args = parser.parse_args(argv)

	logger.setConsoleLevel(args.logLevel)

	if args.debugFile:
		logger.setLogFile(args.debugFile)
		logger.setFileLevel(LOG_DEBUG)

	if deployLinux and paramiko is None:
		message = (
			u"Could not import 'paramiko'. "
			u"Deploying to Linux not possible. "
			u"Please install paramiko through your package manager or pip."
		)
		logger.critical(message)
		raise Exception(message)

	additionalHostInfos = {}
	hosts = args.host
	if args.hostFile:
		with open(args.hostFile) as inputFile:
			for line in inputFile:
				line = line.strip()
				if not line or line.startswith('#') or line.startswith(';'):
					continue

				try:
					host, description = line.split(None, 1)
					additionalHostInfos[host] = {"description": description}
				except ValueError as error:
					logger.debug("Splitting line '{0}' failed: {1}".format(line, error))
					host = line

				hosts.append(forceUnicodeLower(host))

	if not hosts:
		raise Exception("No hosts given.")

	logger.debug('Deploying to the following hosts: {0}'.format(hosts))

	password = args.password
	if not password:
		print("Password is required for deployment.")
		password = forceUnicode(getpass.getpass())
		if not password:
			raise Exception("No password given.")

	for character in (u'$', u'§'):
		if character in password:
			logger.warning(
				u"Please be aware that special characters in passwords may result"
				u"in incorrect behaviour."
			)
			break
	logger.addConfidentialString(password)

	maxThreads = forceInt(args.maxThreads)
	if maxThreads < 1:
		maxThreads = 1

	if args.useIPAddress:
		deploymentMethod = "ip"
	elif args.useNetbios:
		deploymentMethod = "hostname"
	elif args.useFQDN:
		deploymentMethod = "fqdn"
	else:
		deploymentMethod = "auto"

	if not deployLinux:
		logger.info("Deploying to Windows.")
		deploymentClass = WindowsDeployThread
		mountWithSmbclient = args.mountWithSmbclient

		if mountWithSmbclient:
			logger.debug('Explicit check for smbclient.')
			try:
				which('smbclient')
			except Exception as error:
				raise Exception(
					"Please make sure that 'smbclient' is installed: "
					"{0}".format(error)
				)
		else:
			if os.getuid() != 0:
				raise Exception("You have to be root to use mount.")
	else:
		logger.info("Deploying to Linux.")
		deploymentClass = LinuxDeployThread
		mountWithSmbclient = False

	# Create BackendManager
	backend = BackendManager(
		dispatchConfigFile=u'/etc/opsi/backendManager/dispatch.conf',
		backendConfigDir=u'/etc/opsi/backends',
		extend=True,
		depotbackend=False,
		hostControlBackend=False
	)

	if args.depot:
		assert backend.config_getObjects(id='clientconfig.depot.id')
		if not backend.host_getObjects(type=['OpsiConfigserver', 'OpsiDepotserver'], id=args.depot):
			raise ValueError("No depot with id {0!r} found!".format(args.depot))
	if args.group and not backend.group_getObjects(id=args.group):
		raise ValueError(u"Group {0} does not exist.".format(args.group))

	runningThreads = []
	while hosts:
		while len(runningThreads) >= maxThreads:
			time.sleep(1)
			for thread in runningThreads:
				if thread.isAlive():
					continue
				runningThreads.remove(thread)
				break

		host = hosts.pop()

		clientConfig = {
			"host": host,
			"backend": backend,
			"username": args.username,
			"password": password,
			"shutdown": args.shutdown,
			"reboot": args.reboot,
			"startService": args.startService,
			"deploymentMethod": deploymentMethod,
			"stopOnPingFailure": args.stopOnPingFailure,
			"skipExistingClient": args.skipExistingClient,
			"mountWithSmbclient": mountWithSmbclient,
			"keepClientOnFailure": args.keepClientOnFailure,
			"depot": args.depot,
			"group": args.group,
		}

		try:
			clientConfig['additionalClientSettings'] = additionalHostInfos[host]
		except KeyError:
			pass

		if deployLinux:
			clientConfig["sshPolicy"] = args.sshHostkeyPolicy or WARNING_POLICY

		thread = deploymentClass(**clientConfig)

		thread.start()
		runningThreads.append(thread)
		time.sleep(0.5)

	fails = 0
	skips = 0
	for thread in runningThreads:
		if thread.isAlive():
			thread.join()

		if thread.success == SKIP_MARKER:
			skips += 1
		elif not thread.success:
			fails += 1

	total = len(runningThreads)
	success = total - fails - skips

	logger.notice("{}/{} deployments successfully", success, total)
	if skips:
		logger.notice("{}/{} deployments skipped", skips, total)
	if fails:
		logger.warning("{}/{} deployments failed", fails, total)

	if fails:
		return 1
	else:
		return 0

if __name__ == "__main__":
	logger.setConsoleLevel(LOG_WARNING)
	logger.setConsoleColor(True)

	try:
		os.chdir(os.path.dirname(os.path.abspath(__file__)))
		exitCode = main(sys.argv[1:])
	except Exception as error:
		logger.setConsoleLevel(LOG_ERROR)
		logger.logException(error)
		print(u"ERROR: {0}".format(forceUnicode(error)), file=sys.stderr)
		raise error

	sys.exit(exitCode)<|MERGE_RESOLUTION|>--- conflicted
+++ resolved
@@ -1,8 +1,4 @@
-<<<<<<< HEAD
 #! python3
-=======
-#! /usr/bin/python3
->>>>>>> 4248248d
 # -*- coding: utf-8 -*-
 
 # This tool is part of the desktop management solution opsi
