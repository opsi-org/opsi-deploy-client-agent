#! /usr/bin/env python
# -*- coding: utf-8 -*-

# This tool is part of the desktop management solution opsi
# (open pc server integration) http://www.opsi.org
# Copyright (C) 2007-2017 uib GmbH <info@uib.de>

# This program is free software: you can redistribute it and/or modify
# it under the terms of the GNU Affero General Public License as
# published by the Free Software Foundation, either version 3 of the
# License, or (at your option) any later version.

# This program is distributed in the hope that it will be useful,
# but WITHOUT ANY WARRANTY; without even the implied warranty of
# MERCHANTABILITY or FITNESS FOR A PARTICULAR PURPOSE.  See the
# GNU Affero General Public License for more details.

# You should have received a copy of the GNU Affero General Public License
# along with this program.  If not, see <http://www.gnu.org/licenses/>.
"""
opsi-deploy-client-agent

This script can be used to deploy the opsi-client-agent to systems
that are already running an operating system that has not been
installed via opsi.

:copyright: uib GmbH <info@uib.de>
:author: Jan Schneider <j.schneider@uib.de>
:author: Niko Wenselowski <n.wenselowski@uib.de>
:license: GNU Affero General Public License version 3
"""

from __future__ import print_function

import getpass
import os
import re
import shutil
import socket
import sys
import threading
import time

from contextlib import closing, contextmanager

from OPSI.Backend.BackendManager import BackendManager
from OPSI.Logger import Logger, LOG_DEBUG, LOG_ERROR, LOG_NOTICE, LOG_WARNING
from OPSI.Object import OpsiClient, ProductOnClient
from OPSI.System import copy, execute, getFQDN, umount, which
from OPSI.Types import forceHostId, forceInt, forceIPAddress, forceUnicode, forceUnicodeLower
from OPSI.Util import randomString
from OPSI.Util.File import IniFile

try:
	import argparse
except ImportError:
	from OPSI.Util import argparse

try:
	import paramiko
except ImportError:
	paramiko = None

__version__ = '4.0.7.3'


logger = Logger()


def winexe(cmd, host, username, password):
	cmd = forceUnicode(cmd)
	host = forceUnicode(host)
	username = forceUnicode(username)
	password = forceUnicode(password)

	match = re.search('^([^\\\\]+)\\\\+([^\\\\]+)$', username)
	if match:
		username = match.group(1) + u'\\' + match.group(2)

	try:
		executable = which('winexe')
	except Exception as error:
		logger.info('Getting winexe installed on system failed ({0}) Using local.'.format(error))
		executable = './winexe'

	try:
		logger.info('Winexe Version: {0}'.format(''.join(execute('{winexe} -V'.format(winexe=executable)))))
	except Exception as versionError:
		logger.warning(u"Failed to get version: {0}".format(versionError))

	return execute(u"{winexe} -U '{credentials}' //{host} '{command}'".format(
		winexe=executable,
		credentials=username + '%' + password.replace("'", "'\"'\"'"),
		host=host,
		command=cmd)
	)


class SkipClientException(Exception):
	pass


class SSHRemoteExecutionException(Exception):
	pass


class DeployThread(threading.Thread):
	def __init__(self, host, backend, username, password, shutdown, reboot, startService,
				deploymentMethod="auto", stopOnPingFailure=True,
				skipExistingClient=False, mountWithSmbclient=True,
				keepClientOnFailure=False, additionalClientSettings=None,
<<<<<<< HEAD
				depot=None):
=======
				group=None):
>>>>>>> b5e78287

		threading.Thread.__init__(self)
		self.host = host
		self.backend = backend
		self.username = username
		self.password = password
		self.shutdown = shutdown
		self.reboot = reboot
		self.startService = startService
		self.stopOnPingFailure = stopOnPingFailure
		self.skipExistingClient = skipExistingClient
		self.mountWithSmbclient = mountWithSmbclient

		deploymentMethod = forceUnicodeLower(deploymentMethod)
		if deploymentMethod == "auto":
			self._detectDeploymentMethod()
		else:
			self.deploymentMethod = deploymentMethod

		if self.deploymentMethod not in ("hostname", "ip", "fqdn"):
			raise ValueError("Invalid deployment method: {0}".format(deploymentMethod))

		self.keepClientOnFailure = keepClientOnFailure
		self._clientCreatedByScript = None
		self._networkAddress = None

		self.additionalClientSettings = additionalClientSettings
<<<<<<< HEAD
		self.depot = depot
=======
		self.targetGroup = group
>>>>>>> b5e78287

	def _detectDeploymentMethod(self):
		if '.' not in self.host:
			logger.debug("No dots in host. Assuming hostname.")
			self.deploymentMethod = "hostname"
			return

		try:
			forceIPAddress(self.host)
			logger.debug("Valid IP found.")
			self.deploymentMethod = "ip"
		except ValueError:
			logger.debug("Not a valid IP. Assuming FQDN.")
			self.deploymentMethod = "fqdn"

	def _getHostId(self, host):
		if self.deploymentMethod == 'ip':
			ip = forceIPAddress(host)
			try:
				(hostname, _, _) = socket.gethostbyaddr(ip)
				host = hostname
			except socket.herror as error:
				logger.debug("Lookup for {0} failed: {1}".format(ip, error))
				logger.warning(u"Could not get a hostname for {0}. This is needed to create a FQDN for the client in opsi.".format(ip))
				logger.info(u"Without a working reverse DNS you can use the file '/etc/hosts' for working around this.")
				raise error

			logger.debug(u"Lookup of IP returned hostname {0!r}".format(host))

		host = host.replace('_', '-')

		if host.count(u'.') < 2:
			hostBefore = host
			try:
				host = socket.getfqdn(socket.gethostbyname(host))

				try:
					if ip == forceIPAddress(host):  # Lookup did not succeed
						# Falling back to hopefully valid hostname
						host = hostBefore
				except ValueError:
					pass  # no IP - great!
				except NameError:
					pass  # no deployment via IP
			except socket.gaierror as error:
				logger.debug("Lookup of {0} failed.".format(host))

		logger.debug(u"Host is now: {0!r}".format(host))
		if host.count(u'.') < 2:
			hostId = forceHostId(u'{hostname}.{domain}'.format(hostname=host, domain=u'.'.join(getFQDN().split(u'.')[1:])))
		else:
			hostId = forceHostId(host)

		logger.info("Got hostId {0}".format(hostId))
		return hostId

	def _checkIfClientShouldBeSkipped(self, hostId):
		if self.backend.host_getIdents(type='OpsiClient', id=hostId) and self.skipExistingClient:
			raise SkipClientException("Client {0} exists.".format(hostId))

		if self.backend.host_getObjects(type=['OpsiConfigserver', 'OpsiDepotserver'], id=hostId):
			logger.warning("Tried to deploy to existing opsi server {0!r}. Skipping!".format(hostId))
			raise SkipClientException("Not deploying to server {0}.".format(hostId))

	def _prepareDeploymentToHost(self, hostId):
		hostName = hostId.split('.')[0]
		ipAddress = self._getIpAddress(hostId, hostName)
		self._pingClient(ipAddress)
		self._setNetworkAddress(hostId, hostName, ipAddress)

		self._createHostIfNotExisting(hostId, ipAddress)
		return self.backend.host_getObjects(type='OpsiClient', id=hostId)[0]

	def _getIpAddress(self, hostId, hostName):
		if self.deploymentMethod == 'ip':
			return forceIPAddress(self.host)

		logger.notice(u"Querying for ip address of host {0!r}".format(hostId))
		ipAddress = u''
		logger.info(u"Getting host {0!r} by name".format(hostId))
		try:
			ipAddress = socket.gethostbyname(hostId)
		except Exception as error:
			logger.warning(u"Failed to get ip address for host {0!r} by syscall: {1}".format(hostId, error))

		if ipAddress:
			logger.notice(u"Got ip address {0!r} from syscall".format(ipAddress))
		else:
			logger.info(u"Executing 'nmblookup {0}#20'".format(hostName))
			for line in execute(u"nmblookup {0}#20".format(hostName)):
				match = re.search("^(\d+\.\d+\.\d+\.\d+)\s+{0}<20>".format(hostName), line, re.IGNORECASE)
				if match:
					ipAddress = match.group(1)
					break
			if ipAddress:
				logger.notice(u"Got ip address {0!r} from netbios lookup".format(ipAddress))
			else:
				raise Exception(u"Failed to get ip address for host {0!r}".format(hostName))

		return ipAddress

	def _pingClient(self, ipAddress):
		logger.notice(u"Pinging host {0!r} ...".format(ipAddress))
		alive = False
		try:
			for line in execute(u"ping -q -c2 {address}".format(address=ipAddress)):
				match = re.search("\s+(\d+)%\s+packet\s+loss", line)
				if match and (forceInt(match.group(1)) < 100):
					alive = True
		except Exception as error:
			logger.error(error)

		if alive:
			logger.notice(u"Host {0} is up".format(ipAddress))
		elif self.stopOnPingFailure:
			raise Exception(u"No ping response received from {0}".format(ipAddress))
		else:
			logger.warning(u"No ping response received from {0}".format(ipAddress))

	def _createHostIfNotExisting(self, hostId, ipAddress):
		if not self.backend.host_getIdents(type='OpsiClient', id=hostId):
			logger.notice(u"Getting hardware ethernet address of host {0!r}".format(hostId))
			mac = self._getMacAddress(ipAddress)
			if not mac:
				logger.warning(u"Failed to get hardware ethernet address for IP {0}".format(ipAddress))

			clientConfig = {
				"id": hostId,
				"hardwareAddress": mac,
				"ipAddress": ipAddress,
				"description": u"",
				"notes": u"Created by opsi-deploy-client-agent at {0}".format(
					time.strftime("%a, %d %b %Y %H:%M:%S", time.localtime())
				)
			}
			if self.additionalClientSettings:
				clientConfig.update(self.additionalClientSettings)
				logger.debug("Updated config now is: {0}".format(clientConfig))

			logger.notice(u"Creating client {0!r}".format(hostId))
			self.backend.host_createObjects([OpsiClient(**clientConfig)])
			self._clientCreatedByScript = True
			self._putClientIntoGroup(hostId)

	def _putClientIntoGroup(self, clientId):
		groupId = self.targetGroup
		if not groupId:
			return

		mapping = {
			"groupType": "HostGroup",
			"groupId": groupId,
			"objectId": clientId,
		}
		try:
			self.backend.objectToGroup_createObjects([mapping])
			logger.info(u"Added {client!r} to group {group!r}".format(client=clientId, group=groupId))
		except Exception as creationError:
			logger.warning(u"Adding {client!r} to group {group!r} failed: {error}".format(client=clientId, group=groupId, error=creationError))

			if self.depot:
				depotAssignment = {
					"configId": "clientconfig.depot.id",
					"values": [self.depot],
					"objectId": hostId,
					"type": "ConfigState"
				}
				self.backend.configState_insertObject(depotAssignment)

	@staticmethod
	def _getMacAddress(ipAddress):
		mac = u''
		with open("/proc/net/arp") as arptable:
			for line in arptable:
				line = line.strip()
				if not line:
					continue

				if line.split()[0] == ipAddress:
					mac = line.split()[3].lower().strip()
					break

		if not mac or (mac == u'00:00:00:00:00:00'):
			mac = u''
		else:
			logger.notice(u"Found hardware ethernet address {0!r}".format(mac))

		return mac

	@property
	def networkAddress(self):
		if self._networkAddress is None:
			raise ValueError("No network address set!")

		return self._networkAddress

	def _setNetworkAddress(self, hostId, hostName, ipAddress):
		if self.deploymentMethod == 'hostname':
			self._networkAddress = hostName
		elif self.deploymentMethod == 'fqdn':
			self._networkAddress = hostId
		else:
			self._networkAddress = ipAddress

	def _setOpsiClientAgentToInstalled(self, hostId):
		poc = ProductOnClient(
			productType=u'LocalbootProduct',
			clientId=hostId,
			productId=u'opsi-client-agent',
			installationStatus=u'installed',
			actionResult=u'successful'
		)
		self.backend.productOnClient_updateObjects([poc])

	def _removeHostFromBackend(self, host):
		try:
			logger.notice('Deleting client {0} from backend.'.format(host))
			self.backend.host_deleteObjects([host])
		except Exception as error:
			logger.error(error)


class WindowsDeployThread(DeployThread):
	def __init__(self, host, backend, username, password, shutdown, reboot, startService,
			deploymentMethod="hostname", stopOnPingFailure=True,
			skipExistingClient=False, mountWithSmbclient=True,
			keepClientOnFailure=False, additionalClientSettings=None,
<<<<<<< HEAD
			depot=None):
=======
			group=None):
>>>>>>> b5e78287

		DeployThread.__init__(self, host, backend, username, password, shutdown,
			reboot, startService, deploymentMethod, stopOnPingFailure,
			skipExistingClient, mountWithSmbclient, keepClientOnFailure,
<<<<<<< HEAD
			additionalClientSettings, depot)
=======
			additionalClientSettings, group)
>>>>>>> b5e78287

	def run(self):
		if self.mountWithSmbclient:
			self._installWithSmbclient()
		else:
			self._installWithServersideMount()

	def _installWithSmbclient(self):
		logger.debug('Installing using client-side mount.')
		host = forceUnicodeLower(self.host)
		hostId = u''
		hostObj = None
		try:
			hostId = self._getHostId(host)
			self._checkIfClientShouldBeSkipped(hostId)

			logger.notice(u"Starting deployment to host {0!r}".format(hostId))
			hostObj = self._prepareDeploymentToHost(hostId)
			self._testWinexeConnection()

			logger.notice(u"Patching config.ini")
			configIniName = u'{random}_config.ini'.format(random=randomString(10))
			copy(os.path.join(u'files', u'opsi', u'cfg', u'config.ini'), '/tmp/{0}'.format(configIniName))
			configFile = IniFile('/tmp/{0}'.format(configIniName))
			config = configFile.parse()
			if not config.has_section('shareinfo'):
				config.add_section('shareinfo')
			config.set('shareinfo', 'pckey', hostObj.opsiHostKey)
			if not config.has_section('general'):
				config.add_section('general')
			config.set('general', 'dnsdomain', u'.'.join(hostObj.id.split('.')[1:]))
			configFile.generate(config)

			try:
				logger.notice(u"Copying installation files")
				cmd = u"{smbclient} //{address}/c$ -U '{credentials}' -c 'prompt; recurse; md tmp; cd tmp; md opsi-client-agent_inst; cd opsi-client-agent_inst; mput files; mput utils; cd files\\opsi\\cfg; lcd /tmp; put {config} config.ini; exit;'".format(
					smbclient=which('smbclient'),
					address=self.networkAddress,
					credentials=self.username + '%' + self.password.replace("'", "'\"'\"'"),
					config=configIniName
				)
				execute(cmd)

				logger.notice(u"Installing opsi-client-agent")
				cmd = u'c:\\tmp\\opsi-client-agent_inst\\files\\opsi\\opsi-winst\\winst32.exe /batch c:\\tmp\\opsi-client-agent_inst\\files\\opsi\\setup.ins c:\\tmp\\opsi-client-agent.log /PARAMETER REMOTEDEPLOY'
				for trynum in (1, 2):
					try:
						winexe(cmd, self.networkAddress, self.username, self.password)
						break
					except Exception as error:
						if trynum == 2:
							raise Exception(u"Failed to install opsi-client-agent: {0}".format(error))
						logger.info(u"Winexe failure {0!r}, retrying".format(error))
						time.sleep(2)
			finally:
				os.remove('/tmp/{0}'.format(configIniName))

				try:
					cmd = u'cmd.exe /C "del /s /q c:\\tmp\\opsi-client-agent_inst && rmdir /s /q c:\\tmp\\opsi-client-agent_inst"'
					winexe(cmd, self.networkAddress, self.username, self.password)
				except Exception as error:
					logger.error(error)

			logger.notice(u"opsi-client-agent successfully installed on {0!r}".format(hostId))
			self._setOpsiClientAgentToInstalled(hostId)
			self._finaliseInstallation()
		except SkipClientException:
			logger.notice(u"Skipping host {0!r}".format(hostId))
			return
		except Exception as error:
			logger.error(u"Deployment to {0!r} failed: {1}".format(self.host, error))
			if self._clientCreatedByScript and hostObj and not self.keepClientOnFailure:
				self._removeHostFromBackend(hostObj)

	def _getHostId(self, host):
		if self.deploymentMethod == 'ip':
			ip = forceIPAddress(host)
			try:
				(hostname, _, _) = socket.gethostbyaddr(ip)
				host = hostname
			except socket.herror as error:
				logger.debug("Lookup for {0} failed: {1}".format(ip, error))

				try:
					output = winexe(u'cmd.exe /C "echo %COMPUTERNAME%"', ip, self.username, self.password)
					for line in output:
						if line.strip():
							if 'ignoring unknown parameter' in line.lower() or 'unknown parameter encountered' in line.lower():
								continue

							host = line.strip()
							break
				except Exception as error:
					logger.debug("Name lookup via winexe failed: {0}".format(error))
					raise Exception("Can't find name for IP {0}: {1}".format(ip, error))

			logger.debug(u"Lookup of IP returned hostname {0!r}".format(host))

		host = host.replace('_', '-')

		if host.count(u'.') < 2:
			hostBefore = host
			try:
				host = socket.getfqdn(socket.gethostbyname(host))

				try:
					if ip == forceIPAddress(host):  # Lookup did not succeed
						# Falling back to hopefully valid hostname
						host = hostBefore
				except ValueError:
					pass  # no IP - great!
				except NameError:
					pass  # no deployment via IP
			except socket.gaierror as error:
				logger.debug("Lookup of {0} failed.".format(host))

		logger.debug(u"Host is now: {0!r}".format(host))
		if host.count(u'.') < 2:
			hostId = forceHostId(u'{hostname}.{domain}'.format(hostname=host, domain=u'.'.join(getFQDN().split(u'.')[1:])))
		else:
			hostId = forceHostId(host)

		logger.info("Got hostId {0}".format(hostId))
		return hostId

	def _testWinexeConnection(self):
		logger.notice(u"Testing winexe")
		cmd = u'cmd.exe /C "del /s /q c:\\tmp\\opsi-client-agent_inst && rmdir /s /q c:\\tmp\\opsi-client-agent_inst || echo not found"'
		for trynum in (1, 2):
			try:
				winexe(cmd, self.networkAddress, self.username, self.password)
				break
			except Exception as error:
				if 'NT_STATUS_LOGON_FAILURE' in forceUnicode(error):
					logger.warning("Can't connect to {0}: check your credentials".format(self.networkAddress))
				elif 'NT_STATUS_IO_TIMEOUT' in forceUnicode(error):
					logger.warning("Can't connect to {0}: firewall on client seems active".format(self.networkAddress))

				if trynum == 2:
					raise Exception(u"Failed to execute command on host {0!r}: winexe error: {1}".format(self.networkAddress, error))
				logger.info(u"Winexe failure {0!r}, retrying".format(error))
				time.sleep(2)

	def _finaliseInstallation(self):
		if self.reboot or self.shutdown:
			if self.reboot:
				logger.notice(u"Rebooting machine {0!r}".format(self.networkAddress))
				cmd = u'"%ProgramFiles%\\opsi.org\\opsi-client-agent\\utilities\\shutdown.exe" /L /R /T:20 "opsi-client-agent installed - reboot" /Y /C'
			elif self.shutdown:
				logger.notice(u"Shutting down machine {0!r}".format(self.networkAddress))
				cmd = u'"%ProgramFiles%\\opsi.org\\opsi-client-agent\\utilities\\shutdown.exe" /L /T:20 "opsi-client-agent installed - shutdown" /Y /C'

			try:
				pf = None
				for const in ('%ProgramFiles(x86)%', '%ProgramFiles%'):
					try:
						lines = winexe(u'cmd.exe /C "echo {0}"'.format(const), self.networkAddress, self.username, self.password)
					except Exception as error:
						logger.warning(error)
						continue

					for line in lines:
						line = line.strip()
						if 'unavailable' in line:
							continue
						pf = line

					if pf and pf != const:
						break

					pf = None

				if not pf:
					raise Exception(u"Failed to get program files path")

				logger.info(u"Program files path is {0!r}".format(pf))
				winexe(cmd.replace(u'%ProgramFiles%', pf), self.networkAddress, self.username, self.password)
			except Exception as error:
				if self.reboot:
					logger.error(u"Failed to reboot computer: {0}".format(error))
				else:
					logger.error(u"Failed to shutdown computer: {0}".format(error))
		elif self.startService:
			try:
				winexe(u'net start opsiclientd', self.networkAddress, self.username, self.password)
			except Exception as error:
				logger.error("Failed to start opsiclientd on {host}: {error}".format(host=self.networkAddress, error=error))

	def _installWithServersideMount(self):
		logger.debug('Installing using server-side mount.')
		host = forceUnicodeLower(self.host)
		hostId = u''
		hostObj = None
		mountDir = u''
		instDir = u''
		try:
			hostId = self._getHostId(host)
			self._checkIfClientShouldBeSkipped(hostId)

			logger.notice(u"Starting deployment to host {0!r}".format(hostId))
			hostObj = self._prepareDeploymentToHost(hostId)
			self._testWinexeConnection()

			mountDir = os.path.join(u'/tmp', u'mnt_' + randomString(10))
			os.makedirs(mountDir)

			logger.notice(u"Mounting c$ share")
			try:
				try:
					execute(u"{mount} -t cifs -o'username={username},password={password}' //{address}/c$ {target}".format(
							mount=which('mount'),
							username=self.username,
							password=self.password.replace("'", "'\"'\"'"),
							address=self.networkAddress,
							target=mountDir
							),
						timeout=15
					)
				except Exception as error:
					logger.info(u"Failed to mount clients c$ share: {0}, retrying with port 139".format(error))
					execute(u"{mount} -t cifs -o'port=139,username={username},password={password}' //{address}/c$ {target}".format(
							mount=which('mount'),
							username=self.username,
							password=self.password.replace("'", "'\"'\"'"),
							address=self.networkAddress,
							target=mountDir
						),
						timeout=15
					)
			except Exception as error:
				raise Exception(u"Failed to mount c$ share: {0}\nPerhaps you have to disable the firewall or simple file sharing on the windows machine (folder options)?".format(error))

			logger.notice(u"Copying installation files")
			instDirName = u'opsi_{random}'.format(random=randomString(10))
			instDir = os.path.join(mountDir, instDirName)
			os.makedirs(instDir)

			copy(u'files', instDir)
			copy(u'utils', instDir)

			logger.notice(u"Patching config.ini")
			configFile = IniFile(os.path.join(instDir, u'files', u'opsi', u'cfg', u'config.ini'))
			config = configFile.parse()
			if not config.has_section('shareinfo'):
				config.add_section('shareinfo')
			config.set('shareinfo', 'pckey', hostObj.opsiHostKey)
			if not config.has_section('general'):
				config.add_section('general')
			config.set('general', 'dnsdomain', u'.'.join(hostObj.id.split('.')[1:]))
			configFile.generate(config)

			logger.notice(u"Installing opsi-client-agent")
			if not os.path.exists(os.path.join(mountDir, 'tmp')):
				os.makedirs(os.path.join(mountDir, 'tmp'))
			cmd = u'c:\\{0}\\files\\opsi\\opsi-winst\\winst32.exe /batch c:\\{0}\\files\\opsi\\setup.ins c:\\tmp\\opsi-client-agent.log /PARAMETER REMOTEDEPLOY'.format(instDirName)
			for trynum in (1, 2):
				try:
					winexe(cmd, self.networkAddress, self.username, self.password)
					break
				except Exception as error:
					if trynum == 2:
						raise Exception(u"Failed to install opsi-client-agent: {0}".format(error))
					logger.info(u"Winexe failure {0!r}, retrying".format(error))
					time.sleep(2)

			logger.notice(u"opsi-client-agent successfully installed on {0!r}".format(hostId))
			self._setOpsiClientAgentToInstalled(hostId)
			self._finaliseInstallation()
		except SkipClientException:
			logger.notice(u"Skipping host {0!r}".format(hostId))
			return
		except Exception as error:
			logger.error(u"Deployment to {0!r} failed: {1}".format(self.host, error))
			if self._clientCreatedByScript and hostObj and not self.keepClientOnFailure:
				self._removeHostFromBackend(hostObj)
		finally:
			if instDir or mountDir:
				logger.notice(u"Cleaning up")

			if instDir:
				try:
					shutil.rmtree(instDir)
				except OSError as err:
					logger.debug('Removing {0} failed: {1}'.format(instDir, err))

			if mountDir:
				try:
					umount(mountDir)
				except Exception as err:
					logger.warning('Unmounting {0} failed: {1}'.format(mountDir, err))

				try:
					os.rmdir(mountDir)
				except OSError as err:
					logger.debug('Removing {0} failed: {1}'.format(instDir, err))


class LinuxDeployThread(DeployThread):
	def __init__(self, host, backend, username, password, shutdown, reboot, startService,
		deploymentMethod="hostname", stopOnPingFailure=True,
		skipExistingClient=False, mountWithSmbclient=True,
		keepClientOnFailure=False, additionalClientSettings=None,
<<<<<<< HEAD
		depot=None):
=======
		group=None):
>>>>>>> b5e78287

		DeployThread.__init__(self, host, backend, username, password, shutdown,
		reboot, startService, deploymentMethod, stopOnPingFailure,
		skipExistingClient, mountWithSmbclient, keepClientOnFailure,
<<<<<<< HEAD
		additionalClientSettings, depot)
=======
		additionalClientSettings, group)
>>>>>>> b5e78287

		self._sshConnection = None

	def run(self):
		self._installWithSSH()

	def _installWithSSH(self):
		logger.debug('Installing with files copied to client via scp.')
		host = forceUnicodeLower(self.host)
		hostId = u''
		hostObj = None
		try:
			hostId = self._getHostId(host)
			self._checkIfClientShouldBeSkipped(hostId)

			logger.notice(u"Starting deployment to host {0!r}".format(hostId))
			hostObj = self._prepareDeploymentToHost(hostId)
			self._executeViaSSH("echo 'it works'")

			localFolder = os.path.dirname(os.path.abspath(__file__))
			logger.notice(u"Patching config.ini")
			configIniName = u'{random}_config.ini'.format(random=randomString(10))
			configIniPath = os.path.join('/tmp', configIniName)
			copy(os.path.join(localFolder, u'files', u'opsi', u'cfg', u'config.ini'), configIniPath)
			configFile = IniFile(configIniPath)
			config = configFile.parse()
			if not config.has_section('shareinfo'):
				config.add_section('shareinfo')
			config.set('shareinfo', 'pckey', hostObj.opsiHostKey)
			if not config.has_section('general'):
				config.add_section('general')
			config.set('general', 'dnsdomain', u'.'.join(hostObj.id.split('.')[1:]))
			configFile.generate(config)
			logger.debug("Generated config.")
			remoteFolder = os.path.join('/tmp', 'opsi-linux-client-agent')

			try:
				logger.notice("Copying installation scripts...")
				self._copyDirectoryOverSSH(
					os.path.join(localFolder, 'files'),
					remoteFolder
				)

				logger.debug("Copying config for client...")
				self._copyFileOverSSH(configIniPath, os.path.join(remoteFolder, 'files', 'opsi', 'cfg', 'config.ini'))

				logger.debug("Checking architecture of client...")
				remoteArch = self._getTargetArchitecture()
				if not remoteArch:
					raise RuntimeError("Could not get architecture of client.")

				opsiscript = "/tmp/opsi-linux-client-agent/files/opsi/opsi-script/{arch}/opsi-script-nogui".format(arch=remoteArch)
				logger.debug("Will use: {0}".format(opsiscript))
				self._executeViaSSH("chmod +x {0}".format(opsiscript))

				installCommand = "{0} -batch /tmp/opsi-linux-client-agent/files/opsi/setup.opsiscript /var/log/opsi-client-agent/opsi-script/opsi-client-agent.log -PARAMETER INSTALL:NOREBOOT".format(opsiscript)
				if self.username != 'root':
					installCommand = "sudo {command}".format(command=installCommand)
				logger.notice('Running installation script...')
				self._executeViaSSH(installCommand)

				logger.debug("Testing if folder was created...")
				self._executeViaSSH("test -d /etc/opsi-client-agent/")
				logger.debug("Testing if config can be found...")
				self._executeViaSSH("test -e /etc/opsi-client-agent/opsiclientd.conf")
				logger.debug("Testing if executable was found...")
				self._executeViaSSH("test -e /usr/bin/opsiclientd -o -e /usr/bin/opsi-script-nogui")
			finally:
				try:
					os.remove(configIniPath)
				except OSError as error:
					logger.debug("Removing {0} failed: {1}".format(configIniPath, error))

				try:
					self._executeViaSSH("rm -rf {tempfolder}".format(tempfolder=remoteFolder))
				except (Exception, paramiko.SSHException) as error:
					logger.error(error)

			logger.notice(u"opsi-linux-client-agent successfully installed on {0!r}".format(hostId))
			self._setOpsiClientAgentToInstalled(hostId)
			self._finaliseInstallation()
		except SkipClientException:
			logger.notice(u"Skipping host {0!r}".format(hostId))
			return
		except (Exception, paramiko.SSHException) as error:
			logger.error(u"Deployment to {0!r} failed: {1}".format(self.host, error))
			if 'Incompatible ssh peer (no acceptable kex algorithm)' in forceUnicode(error):
				logger.error('Please install paramiko v1.15.1 or newer.')

			if self._clientCreatedByScript and hostObj and not self.keepClientOnFailure:
				self._removeHostFromBackend(hostObj)

			if self._sshConnection is not None:
				try:
					self._sshConnection.close()
				except Exception as error:
					logger.debug2("Closing SSH connection failed: {0}".format(error))

	def _executeViaSSH(self, command):
		"""
		Executing a command via SSH.

		Will return the output of stdout and stderr in one iterable object.
		:raises SSHRemoteExecutionException: if exit code is not 0.
		"""
		self._connectViaSSH()

		logger.debug("Executing on remote: {0}".format(command))

		with closing(self._sshConnection.get_transport().open_session()) as channel:
			channel.set_combine_stderr(True)
			channel.settimeout(None)  # blocking until completion of command

			channel.exec_command(command)

			out = channel.makefile("rb", -1)
			exitCode = channel.recv_exit_status()

			logger.debug("Exit code was: {0!r}".format(exitCode))

			if exitCode:
				logger.debug("Command output: ")
				for line in out:
					logger.debug(line)
				raise SSHRemoteExecutionException(
					u"Executing {0!r} on remote client failed! "
					u"Got exit code {1}".format(command, exitCode)
				)

			return out

	def _getTargetArchitecture(self):
		logger.debug("Checking architecture of client...")
		output = self._executeViaSSH('uname -m')
		if "64" not in output.read():
			return "32"
		else:
			return "64"

	def _connectViaSSH(self):
		if self._sshConnection is not None:
			return

		self._sshConnection = paramiko.SSHClient()
		self._sshConnection.load_system_host_keys()
		self._sshConnection.set_missing_host_key_policy(paramiko.WarningPolicy())

		logger.debug("Connecting via SSH...")
		self._sshConnection.connect(
			hostname=self.networkAddress,
			username=self.username,
			password=self.password
		)

	def _copyFileOverSSH(self, localPath, remotePath):
		self._connectViaSSH()

		with closing(self._sshConnection.open_sftp()) as ftpConnection:
			ftpConnection.put(localPath, remotePath)

	def _copyDirectoryOverSSH(self, localPath, remotePath):
		@contextmanager
		def changeDirectory(path):
			currentDir = os.getcwd()
			os.chdir(path)
			yield
			os.chdir(currentDir)

		def createFolderIfMissing(path):
			try:
				ftpConnection.mkdir(path)
			except Exception as error:
				logger.debug("Can't create {0} on remote: {1}".format(path, error))

		self._connectViaSSH()

		with closing(self._sshConnection.open_sftp()) as ftpConnection:
			createFolderIfMissing(remotePath)

			if not os.path.exists(localPath):
				raise ValueError("Can't find local path '{0}'".format(localPath))

			# The following stunt is necessary to get results in 'dirpath'
			# that can be easily used for folder creation on the remote.
			with changeDirectory(os.path.join(localPath, '..')):
				directoryToWalk = os.path.basename(localPath)
				for dirpath, _, filenames in os.walk(directoryToWalk):
					createFolderIfMissing(os.path.join(remotePath, dirpath))

					for filename in filenames:
						local = os.path.join(dirpath, filename)
						remote = os.path.join(remotePath, dirpath, filename)

						logger.debug2("Copying {0} -> {1}".format(local, remote))
						ftpConnection.put(local, remote)

	def _finaliseInstallation(self):
		if self.reboot:
			logger.notice(u"Rebooting machine {0!r}".format(self.networkAddress))
			try:
				self._executeViaSSH("shutdown -r 1 & disown")
			except Exception as error:
				logger.error(u"Failed to reboot computer: {0}".format(error))
		elif self.shutdown:
			logger.notice(u"Shutting down machine {0!r}".format(self.networkAddress))
			try:
				self._executeViaSSH("shutdown -h 1 & disown")
			except Exception as error:
				logger.error(u"Failed to shutdown computer: {0}".format(error))
		elif self.startService:
			try:
				self._executeViaSSH("service opsiclientd start || echo 'Already started.'")
			except Exception as error:
				logger.error("Failed to start opsiclientd on {host}: {error}".format(host=self.networkAddress, error=error))

	def _setOpsiClientAgentToInstalled(self, hostId):
		poc = ProductOnClient(
			productType=u'LocalbootProduct',
			clientId=hostId,
			productId=u'opsi-linux-client-agent',
			installationStatus=u'installed',
			actionResult=u'successful'
		)
		self.backend.productOnClient_updateObjects([poc])


def main(argv):
	logger.setConsoleLevel(LOG_NOTICE)

	# If we are inside a folder with 'opsi-linux-client-agent' in it's
	# name we assume that we want to deploy the opsi-linux-client-agent.
	deployLinux = 'opsi-linux-client-agent' in os.path.dirname(os.path.abspath(__file__))

	scriptDescription = u"Deploy opsi client agent to the specified clients."
	if deployLinux:
		scriptDescription = '\n'.join((
			scriptDescription,
			u"The clients must be accessible via SSH.",
			u"The user must be allowed to use sudo non-interactive.",
		))
		defaultUser = u"root"
	else:
		scriptDescription = '\n'.join((
			scriptDescription,
			u"The c$ and admin$ must be accessible on every client.",
			u"Simple File Sharing (Folder Options) should be disabled on the Windows machine."
		))
		defaultUser = u"Administrator"

	parser = argparse.ArgumentParser(description=scriptDescription)
	parser.add_argument('--version', '-V', action='version', version=__version__)
	parser.add_argument('--verbose', '-v',
						dest="logLevel", default=LOG_WARNING, action="count",
						help="increase verbosity (can be used multiple times)")
	parser.add_argument('--debug-file', dest='debugFile',
						help='Write debug output to given file.')
	parser.add_argument('--username', '-u', dest="username", default=defaultUser,
						help=(
							u'username for authentication (default: {0}).\n'
							u"Example for a domain account: -u \"<DOMAIN>\\\\<username>\""
							).format(defaultUser)
						)
	parser.add_argument('--password', '-p', dest="password", default=u"",
						help=u"password for authentication")
	networkAccessGroup = parser.add_mutually_exclusive_group()
	networkAccessGroup.add_argument('--use-fqdn', '-c', dest="useFQDN",
									action="store_true",
									help=u"Use FQDN to connect to client.")
	networkAccessGroup.add_argument('--use-hostname', dest="useNetbios",
									action="store_true",
									help=u"Use hostname to connect to client.")
	networkAccessGroup.add_argument('--use-ip-address', dest="useIPAddress",
									action='store_true',
									help="Use IP address to connect to client.")
	parser.add_argument('--ignore-failed-ping', '-x',
						dest="stopOnPingFailure", default=True,
						action="store_false",
						help=u"try installation even if ping fails")
	postInstallationAction = parser.add_mutually_exclusive_group()
	postInstallationAction.add_argument('--reboot', '-r',
										dest="reboot", default=False,
										action="store_true",
										help=u"reboot computer after installation")
	postInstallationAction.add_argument('--shutdown', '-s',
										dest="shutdown", default=False,
										action="store_true",
										help=u"shutdown computer after installation")
	postInstallationAction.add_argument('--start-opsiclientd', '-o',
										dest="startService", default=False,
										action="store_true",
										help=u"start opsiclientd service after installation")
	parser.add_argument('--hosts-from-file', '-f',
						dest="hostFile", default=None,
						help=(
							u"File containing addresses of hosts (one per line)."
							u"If there is a space followed by text after the "
							u"address this will be used as client description "
							u"for new clients."))
	parser.add_argument('--skip-existing-clients', '-S',
						dest="skipExistingClient", default=False,
						action="store_true", help=u"skip known opsi clients")
	parser.add_argument('--threads', '-t', dest="maxThreads", default=1,
						type=int,
						help=u"number of concurrent deployment threads")
	parser.add_argument('--depot', help="Assign new clients to the given depot.")

	if not deployLinux:
		mountGroup = parser.add_mutually_exclusive_group()
		mountGroup.add_argument('--smbclient', dest="mountWithSmbclient",
								default=True, action="store_true",
								help=u"Mount the client's C$-share via smbclient.")
		mountGroup.add_argument('--mount', dest="mountWithSmbclient",
								action="store_false",
								help=u"Mount the client's C$-share via normal mount on the server for copying the files. This imitates the behaviour of the 'old' script.")

	clientRemovalGroup = parser.add_mutually_exclusive_group()
	clientRemovalGroup.add_argument('--keep-client-on-failure',
									dest="keepClientOnFailure",
									default=True, action="store_true",
									help=(u"If the client was created in opsi "
											u"through this script it will not "
											u"be removed in case of failure."
											u" (DEFAULT)"))
	clientRemovalGroup.add_argument('--remove-client-on-failure',
									dest="keepClientOnFailure",
									action="store_false",
									help=(u"If the client was created in opsi "
											u"through this script it will be "
											u"removed in case of failure."))
	parser.add_argument('--group', dest="group",
						help="Assign fresh clients to an already existing group.")
	parser.add_argument('host', nargs='*',
						help=u'The hosts to deploy the opsi-client-agent to.')

	args = parser.parse_args(argv)

	logger.setConsoleLevel(args.logLevel)

	if args.debugFile:
		logger.setLogFile(args.debugFile)
		logger.setFileLevel(LOG_DEBUG)

	if deployLinux and paramiko is None:
		message = (
			u"Could not import 'paramiko'. "
			u"Deploying to Linux not possible. "
			u"Please install paramiko through your package manager or pip."
		)
		logger.critical(message)
		raise Exception(message)

	additionalHostInfos = {}
	hosts = args.host
	if args.hostFile:
		with open(args.hostFile) as inputFile:
			for line in inputFile:
				line = line.strip()
				if not line or line.startswith('#') or line.startswith(';'):
					continue

				try:
					host, description = line.split(None, 1)
					additionalHostInfos[host] = {"description": description}
				except ValueError as error:
					logger.debug("Splitting line '{0}' failed: {1}".format(line, error))
					host = line

				hosts.append(forceUnicodeLower(host))

	if not hosts:
		raise Exception("No hosts given.")

	logger.debug('Deploying to the following hosts: {0}'.format(hosts))

	password = args.password
	if not password:
		print("Password is required for deployment.")
		password = forceUnicode(getpass.getpass())
		if not password:
			raise Exception("No password given.")

	for character in (u'$', u'§'):
		if character in password:
			logger.warning(
				u"Please be aware that special characters in passwords may result"
				u"in incorrect behaviour."
			)
			break
	logger.addConfidentialString(password)

	maxThreads = forceInt(args.maxThreads)
	if maxThreads < 1:
		maxThreads = 1

	if args.useIPAddress:
		deploymentMethod = "ip"
	elif args.useNetbios:
		deploymentMethod = "hostname"
	elif args.useFQDN:
		deploymentMethod = "fqdn"
	else:
		deploymentMethod = "auto"

	if not deployLinux:
		logger.info("Deploying to Windows.")
		deploymentClass = WindowsDeployThread
		mountWithSmbclient = args.mountWithSmbclient

		if mountWithSmbclient:
			logger.debug('Explicit check for smbclient.')
			try:
				which('smbclient')
			except Exception as error:
				raise Exception(
					"Please make sure that 'smbclient' is installed: "
					"{0}".format(error)
				)
		else:
			if os.getuid() != 0:
				raise Exception("You have to be root to use mount.")
	else:
		logger.info("Deploying to Linux.")
		deploymentClass = LinuxDeployThread
		mountWithSmbclient = False

	# Create BackendManager
	backend = BackendManager(
		dispatchConfigFile=u'/etc/opsi/backendManager/dispatch.conf',
		backendConfigDir=u'/etc/opsi/backends',
		extend=True,
		depotbackend=False,
		hostControlBackend=False
	)

<<<<<<< HEAD
	if args.depot:
		assert backend.config_getObjects(id='clientconfig.depot.id')
		if not self.backend.host_getObjects(type=['OpsiConfigserver', 'OpsiDepotserver'], id=hostId):
			raise ValueError("No depot with id {0!r} found!".format(args.depot))
=======
	if args.group and not backend.group_getObjects(id=args.group):
		raise ValueError(u"Target group {0} does not exist.".format(args.group))
>>>>>>> b5e78287

	runningThreads = []
	while hosts:
		while len(runningThreads) >= maxThreads:
			time.sleep(1)
			for thread in runningThreads:
				if thread.isAlive():
					continue
				runningThreads.remove(thread)
				break

		host = hosts.pop()

		clientConfig = {
			"host": host,
			"backend": backend,
			"username": args.username,
			"password": password,
			"shutdown": args.shutdown,
			"reboot": args.reboot,
			"startService": args.startService,
			"deploymentMethod": deploymentMethod,
			"stopOnPingFailure": args.stopOnPingFailure,
			"skipExistingClient": args.skipExistingClient,
			"mountWithSmbclient": mountWithSmbclient,
			"keepClientOnFailure": args.keepClientOnFailure,
<<<<<<< HEAD
			"depot": args.depot,
=======
			"group": args.group,
>>>>>>> b5e78287
		}

		try:
			clientConfig['additionalClientSettings'] = additionalHostInfos[host]
		except KeyError:
			pass

		thread = deploymentClass(**clientConfig)

		thread.start()
		runningThreads.append(thread)
		time.sleep(0.5)

	for thread in runningThreads:
		if thread.isAlive():
			thread.join()


if __name__ == "__main__":
	logger.setConsoleLevel(LOG_WARNING)
	logger.setConsoleColor(True)

	try:
		os.chdir(os.path.dirname(os.path.abspath(__file__)))
		main(sys.argv[1:])
	except Exception as error:
		logger.setConsoleLevel(LOG_ERROR)
		logger.logException(error)
		print(u"ERROR: {0}".format(forceUnicode(error)), file=sys.stderr)
		raise error<|MERGE_RESOLUTION|>--- conflicted
+++ resolved
@@ -109,11 +109,7 @@
 				deploymentMethod="auto", stopOnPingFailure=True,
 				skipExistingClient=False, mountWithSmbclient=True,
 				keepClientOnFailure=False, additionalClientSettings=None,
-<<<<<<< HEAD
-				depot=None):
-=======
-				group=None):
->>>>>>> b5e78287
+				depot=None, group=None):
 
 		threading.Thread.__init__(self)
 		self.host = host
@@ -141,11 +137,8 @@
 		self._networkAddress = None
 
 		self.additionalClientSettings = additionalClientSettings
-<<<<<<< HEAD
 		self.depot = depot
-=======
-		self.targetGroup = group
->>>>>>> b5e78287
+		self.group = group
 
 	def _detectDeploymentMethod(self):
 		if '.' not in self.host:
@@ -291,7 +284,7 @@
 			self._putClientIntoGroup(hostId)
 
 	def _putClientIntoGroup(self, clientId):
-		groupId = self.targetGroup
+		groupId = self.group
 		if not groupId:
 			return
 
@@ -373,20 +366,12 @@
 			deploymentMethod="hostname", stopOnPingFailure=True,
 			skipExistingClient=False, mountWithSmbclient=True,
 			keepClientOnFailure=False, additionalClientSettings=None,
-<<<<<<< HEAD
-			depot=None):
-=======
-			group=None):
->>>>>>> b5e78287
+			depot=None, group=None):
 
 		DeployThread.__init__(self, host, backend, username, password, shutdown,
 			reboot, startService, deploymentMethod, stopOnPingFailure,
 			skipExistingClient, mountWithSmbclient, keepClientOnFailure,
-<<<<<<< HEAD
-			additionalClientSettings, depot)
-=======
-			additionalClientSettings, group)
->>>>>>> b5e78287
+			additionalClientSettings, depot, group)
 
 	def run(self):
 		if self.mountWithSmbclient:
@@ -689,20 +674,12 @@
 		deploymentMethod="hostname", stopOnPingFailure=True,
 		skipExistingClient=False, mountWithSmbclient=True,
 		keepClientOnFailure=False, additionalClientSettings=None,
-<<<<<<< HEAD
-		depot=None):
-=======
-		group=None):
->>>>>>> b5e78287
+		depot=None, group=None):
 
 		DeployThread.__init__(self, host, backend, username, password, shutdown,
 		reboot, startService, deploymentMethod, stopOnPingFailure,
 		skipExistingClient, mountWithSmbclient, keepClientOnFailure,
-<<<<<<< HEAD
-		additionalClientSettings, depot)
-=======
-		additionalClientSettings, group)
->>>>>>> b5e78287
+		additionalClientSettings, depot, group)
 
 		self._sshConnection = None
 
@@ -1137,15 +1114,12 @@
 		hostControlBackend=False
 	)
 
-<<<<<<< HEAD
 	if args.depot:
 		assert backend.config_getObjects(id='clientconfig.depot.id')
 		if not self.backend.host_getObjects(type=['OpsiConfigserver', 'OpsiDepotserver'], id=hostId):
 			raise ValueError("No depot with id {0!r} found!".format(args.depot))
-=======
 	if args.group and not backend.group_getObjects(id=args.group):
 		raise ValueError(u"Target group {0} does not exist.".format(args.group))
->>>>>>> b5e78287
 
 	runningThreads = []
 	while hosts:
@@ -1172,11 +1146,8 @@
 			"skipExistingClient": args.skipExistingClient,
 			"mountWithSmbclient": mountWithSmbclient,
 			"keepClientOnFailure": args.keepClientOnFailure,
-<<<<<<< HEAD
 			"depot": args.depot,
-=======
 			"group": args.group,
->>>>>>> b5e78287
 		}
 
 		try:
